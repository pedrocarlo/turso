use tracing::debug;

use crate::storage::pager::Pager;
use crate::storage::sqlite3_ondisk::{
    read_varint, BTreeCell, PageContent, PageType, TableInteriorCell, TableLeafCell,
};

use crate::types::{CursorResult, OwnedValue, Record, SeekKey, SeekOp};
use crate::{LimboError, Result};

use std::cell::{Ref, RefCell};
use std::pin::Pin;
use std::rc::Rc;
use std::sync::Arc;

use super::pager::PageRef;
use super::sqlite3_ondisk::{
    write_varint_to_vec, IndexInteriorCell, IndexLeafCell, OverflowCell, DATABASE_HEADER_SIZE,
};

/*
    These are offsets of fields in the header of a b-tree page.
*/

/// type of btree page -> u8
const PAGE_HEADER_OFFSET_PAGE_TYPE: usize = 0;
/// pointer to first freeblock -> u16
/// The second field of the b-tree page header is the offset of the first freeblock, or zero if there are no freeblocks on the page.
/// A freeblock is a structure used to identify unallocated space within a b-tree page.
/// Freeblocks are organized as a chain.
///
/// To be clear, freeblocks do not mean the regular unallocated free space to the left of the cell content area pointer, but instead
/// blocks of at least 4 bytes WITHIN the cell content area that are not in use due to e.g. deletions.
const PAGE_HEADER_OFFSET_FIRST_FREEBLOCK: usize = 1;
/// number of cells in the page -> u16
const PAGE_HEADER_OFFSET_CELL_COUNT: usize = 3;
/// pointer to first byte of cell allocated content from top -> u16
/// SQLite strives to place cells as far toward the end of the b-tree page as it can,
/// in order to leave space for future growth of the cell pointer array.
/// = the cell content area pointer moves leftward as cells are added to the page
const PAGE_HEADER_OFFSET_CELL_CONTENT_AREA: usize = 5;
/// number of fragmented bytes -> u8
/// Fragments are isolated groups of 1, 2, or 3 unused bytes within the cell content area.
const PAGE_HEADER_OFFSET_FRAGMENTED_BYTES_COUNT: usize = 7;
/// if internalnode, pointer right most pointer (saved separately from cells) -> u32
const PAGE_HEADER_OFFSET_RIGHTMOST_PTR: usize = 8;

/// Maximum depth of an SQLite B-Tree structure. Any B-Tree deeper than
/// this will be declared corrupt. This value is calculated based on a
/// maximum database size of 2^31 pages a minimum fanout of 2 for a
/// root-node and 3 for all other internal nodes.
///
/// If a tree that appears to be taller than this is encountered, it is
/// assumed that the database is corrupt.
pub const BTCURSOR_MAX_DEPTH: usize = 20;

/// Evaluate a Result<CursorResult<T>>, if IO return IO.
macro_rules! return_if_io {
    ($expr:expr) => {
        match $expr? {
            CursorResult::Ok(v) => v,
            CursorResult::IO => return Ok(CursorResult::IO),
        }
    };
}

/// Check if the page is unlocked, if not return IO.
macro_rules! return_if_locked {
    ($expr:expr) => {{
        if $expr.is_locked() {
            return Ok(CursorResult::IO);
        }
    }};
}

/// State machine of destroy operations
/// Keep track of traversal so that it can be resumed when IO is encountered
#[derive(Debug, Clone)]
enum DestroyState {
    Start,
    LoadPage,
    ProcessPage,
    ClearOverflowPages { cell: BTreeCell },
    FreePage,
}

struct DestroyInfo {
    state: DestroyState,
}

/// State machine of a write operation.
/// May involve balancing due to overflow.
#[derive(Debug, Clone, Copy)]
enum WriteState {
    Start,
    BalanceStart,
    BalanceNonRoot,
    BalanceNonRootWaitLoadPages,
    Finish,
}

struct WriteInfo {
    /// State of the write operation state machine.
    state: WriteState,
    /// Old pages being balanced.
    pages_to_balance: RefCell<Vec<PageRef>>,
    /// Pages allocated during the write operation due to balancing.
    new_pages: RefCell<Vec<PageRef>>,
    /// Scratch space used during balancing.
    scratch_cells: RefCell<Vec<Vec<u8>>>,
    /// Bookkeeping of the rightmost pointer so the PAGE_HEADER_OFFSET_RIGHTMOST_PTR can be updated.
    rightmost_pointer: RefCell<Option<*mut u8>>,
    /// Divider cells of old pages
    divider_cells: RefCell<Vec<Vec<u8>>>,
    /// Number of siblings being used to balance
    sibling_count: RefCell<usize>,
    /// First divider cell to remove that marks the first sibling
    first_divider_cell: RefCell<usize>,
}

impl WriteInfo {
    fn new() -> WriteInfo {
        WriteInfo {
            state: WriteState::Start,
            scratch_cells: RefCell::new(Vec::new()),
            rightmost_pointer: RefCell::new(None),
            pages_to_balance: RefCell::new(Vec::new()),
            divider_cells: RefCell::new(Vec::new()),
            sibling_count: RefCell::new(0),
            first_divider_cell: RefCell::new(0),
            new_pages: RefCell::new(Vec::new()),
        }
    }
}

/// Holds the state machine for the operation that was in flight when the cursor
/// was suspended due to IO.
enum CursorState {
    None,
    Write(WriteInfo),
    Destroy(DestroyInfo),
}

impl CursorState {
    fn write_info(&self) -> Option<&WriteInfo> {
        match self {
            CursorState::Write(x) => Some(x),
            _ => None,
        }
    }
    fn mut_write_info(&mut self) -> Option<&mut WriteInfo> {
        match self {
            CursorState::Write(x) => Some(x),
            _ => None,
        }
    }

    fn destroy_info(&self) -> Option<&DestroyInfo> {
        match self {
            CursorState::Destroy(x) => Some(x),
            _ => None,
        }
    }
    fn mut_destroy_info(&mut self) -> Option<&mut DestroyInfo> {
        match self {
            CursorState::Destroy(x) => Some(x),
            _ => None,
        }
    }
}

enum OverflowState {
    Start,
    ProcessPage { next_page: u32 },
    Done,
}

pub struct BTreeCursor {
    pager: Rc<Pager>,
    /// Page id of the root page used to go back up fast.
    root_page: usize,
    /// Rowid and record are stored before being consumed.
    rowid: RefCell<Option<u64>>,
    record: RefCell<Option<Record>>,
    null_flag: bool,
    /// Index internal pages are consumed on the way up, so we store going upwards flag in case
    /// we just moved to a parent page and the parent page is an internal index page which requires
    /// to be consumed.
    going_upwards: bool,
    /// Information maintained across execution attempts when an operation yields due to I/O.
    state: CursorState,
    /// Information maintained while freeing overflow pages. Maintained separately from cursor state since
    /// any method could require freeing overflow pages
    overflow_state: Option<OverflowState>,
    /// Page stack used to traverse the btree.
    /// Each cursor has a stack because each cursor traverses the btree independently.
    stack: PageStack,
}

/// Stack of pages representing the tree traversal order.
/// current_page represents the current page being used in the tree and current_page - 1 would be
/// the parent. Using current_page + 1 or higher is undefined behaviour.
struct PageStack {
    /// Pointer to the current page being consumed
    current_page: RefCell<i32>,
    /// List of pages in the stack. Root page will be in index 0
    stack: RefCell<[Option<PageRef>; BTCURSOR_MAX_DEPTH + 1]>,
    /// List of cell indices in the stack.
    /// cell_indices[current_page] is the current cell index being consumed. Similarly
    /// cell_indices[current_page-1] is the cell index of the parent of the current page
    /// that we save in case of going back up.
    /// There are two points that need special attention:
    ///  If cell_indices[current_page] = -1, it indicates that the current iteration has reached the start of the current_page
    ///  If cell_indices[current_page] = `cell_count`, it means that the current iteration has reached the end of the current_page
    cell_indices: RefCell<[i32; BTCURSOR_MAX_DEPTH + 1]>,
}

struct CellArray {
    cells: Vec<&'static mut [u8]>, // TODO(pere): make this with references

    number_of_cells_per_page: Vec<u16>, // number of cells in each page
}

impl BTreeCursor {
    pub fn new(pager: Rc<Pager>, root_page: usize) -> Self {
        Self {
            pager,
            root_page,
            rowid: RefCell::new(None),
            record: RefCell::new(None),
            null_flag: false,
            going_upwards: false,
            state: CursorState::None,
            overflow_state: None,
            stack: PageStack {
                current_page: RefCell::new(-1),
                cell_indices: RefCell::new([0; BTCURSOR_MAX_DEPTH + 1]),
                stack: RefCell::new([const { None }; BTCURSOR_MAX_DEPTH + 1]),
            },
        }
    }

    /// Check if the table is empty.
    /// This is done by checking if the root page has no cells.
    fn is_empty_table(&self) -> Result<CursorResult<bool>> {
        let page = self.pager.read_page(self.root_page)?;
        return_if_locked!(page);

        let cell_count = page.get().contents.as_ref().unwrap().cell_count();
        Ok(CursorResult::Ok(cell_count == 0))
    }

    /// Move the cursor to the previous record and return it.
    /// Used in backwards iteration.
    fn get_prev_record(&mut self) -> Result<CursorResult<(Option<u64>, Option<Record>)>> {
        loop {
            let page = self.stack.top();
            let cell_idx = self.stack.current_cell_index();

            // moved to beginning of current page
            // todo: find a better way to flag moved to end or begin of page
            if self.stack.current_cell_index_less_than_min() {
                loop {
                    if self.stack.current_cell_index() > 0 {
                        self.stack.retreat();
                        break;
                    }
                    if self.stack.has_parent() {
                        self.stack.pop();
                    } else {
                        // moved to begin of btree
                        return Ok(CursorResult::Ok((None, None)));
                    }
                }
                // continue to next loop to get record from the new page
                continue;
            }

            let cell_idx = cell_idx as usize;
            debug!(
                "get_prev_record current id={} cell={}",
                page.get().id,
                cell_idx
            );
            return_if_locked!(page);
            if !page.is_loaded() {
                self.pager.load_page(page.clone())?;
                return Ok(CursorResult::IO);
            }
            let contents = page.get().contents.as_ref().unwrap();

            let cell_count = contents.cell_count();
            let cell_idx = if cell_idx >= cell_count {
                self.stack.set_cell_index(cell_count as i32 - 1);
                cell_count - 1
            } else {
                cell_idx
            };

            let cell = contents.cell_get(
                cell_idx,
                self.pager.clone(),
                payload_overflow_threshold_max(contents.page_type(), self.usable_space() as u16),
                payload_overflow_threshold_min(contents.page_type(), self.usable_space() as u16),
                self.usable_space(),
            )?;

            match cell {
                BTreeCell::TableInteriorCell(TableInteriorCell {
                    _left_child_page,
                    _rowid,
                }) => {
                    let mem_page = self.pager.read_page(_left_child_page as usize)?;
                    self.stack.push(mem_page);
                    // use cell_index = i32::MAX to tell next loop to go to the end of the current page
                    self.stack.set_cell_index(i32::MAX);
                    continue;
                }
                BTreeCell::TableLeafCell(TableLeafCell {
                    _rowid, _payload, ..
                }) => {
                    self.stack.retreat();
                    let record: Record = crate::storage::sqlite3_ondisk::read_record(&_payload)?;
                    return Ok(CursorResult::Ok((Some(_rowid), Some(record))));
                }
                BTreeCell::IndexInteriorCell(_) => todo!(),
                BTreeCell::IndexLeafCell(_) => todo!(),
            }
        }
    }

    /// Move the cursor to the next record and return it.
    /// Used in forwards iteration, which is the default.
    fn get_next_record(
        &mut self,
        predicate: Option<(SeekKey<'_>, SeekOp)>,
    ) -> Result<CursorResult<(Option<u64>, Option<Record>)>> {
        loop {
            let mem_page_rc = self.stack.top();
            let cell_idx = self.stack.current_cell_index() as usize;

            debug!("current id={} cell={}", mem_page_rc.get().id, cell_idx);
            return_if_locked!(mem_page_rc);
            if !mem_page_rc.is_loaded() {
                self.pager.load_page(mem_page_rc.clone())?;
                return Ok(CursorResult::IO);
            }
            let mem_page = mem_page_rc.get();

            let contents = mem_page.contents.as_ref().unwrap();

            if cell_idx == contents.cell_count() {
                // do rightmost
                let has_parent = self.stack.has_parent();
                match contents.rightmost_pointer() {
                    Some(right_most_pointer) => {
                        self.stack.advance();
                        let mem_page = self.pager.read_page(right_most_pointer as usize)?;
                        self.stack.push(mem_page);
                        continue;
                    }
                    None => {
                        if has_parent {
                            debug!("moving simple upwards");
                            self.going_upwards = true;
                            self.stack.pop();
                            continue;
                        } else {
                            return Ok(CursorResult::Ok((None, None)));
                        }
                    }
                }
            }

            if cell_idx > contents.cell_count() {
                // end
                let has_parent = self.stack.current() > 0;
                if has_parent {
                    debug!("moving upwards");
                    self.going_upwards = true;
                    self.stack.pop();
                    continue;
                } else {
                    return Ok(CursorResult::Ok((None, None)));
                }
            }
            assert!(cell_idx < contents.cell_count());

            let cell = contents.cell_get(
                cell_idx,
                self.pager.clone(),
                payload_overflow_threshold_max(contents.page_type(), self.usable_space() as u16),
                payload_overflow_threshold_min(contents.page_type(), self.usable_space() as u16),
                self.usable_space(),
            )?;
            match &cell {
                BTreeCell::TableInteriorCell(TableInteriorCell {
                    _left_child_page,
                    _rowid,
                }) => {
                    assert!(predicate.is_none());
                    self.stack.advance();
                    let mem_page = self.pager.read_page(*_left_child_page as usize)?;
                    self.stack.push(mem_page);
                    continue;
                }
                BTreeCell::TableLeafCell(TableLeafCell {
                    _rowid,
                    _payload,
                    first_overflow_page: _,
                }) => {
                    assert!(predicate.is_none());
                    self.stack.advance();
                    let record = crate::storage::sqlite3_ondisk::read_record(_payload)?;
                    return Ok(CursorResult::Ok((Some(*_rowid), Some(record))));
                }
                BTreeCell::IndexInteriorCell(IndexInteriorCell {
                    payload,
                    left_child_page,
                    ..
                }) => {
                    if !self.going_upwards {
                        let mem_page = self.pager.read_page(*left_child_page as usize)?;
                        self.stack.push(mem_page);
                        continue;
                    }

                    self.going_upwards = false;
                    self.stack.advance();

                    let record = crate::storage::sqlite3_ondisk::read_record(payload)?;
                    if predicate.is_none() {
                        let rowid = match record.last_value() {
                            Some(OwnedValue::Integer(rowid)) => *rowid as u64,
                            _ => unreachable!("index cells should have an integer rowid"),
                        };
                        return Ok(CursorResult::Ok((Some(rowid), Some(record))));
                    }

                    let (key, op) = predicate.as_ref().unwrap();
                    let SeekKey::IndexKey(index_key) = key else {
                        unreachable!("index seek key should be a record");
                    };
                    let found = match op {
                        SeekOp::GT => &record > *index_key,
                        SeekOp::GE => &record >= *index_key,
                        SeekOp::EQ => &record == *index_key,
                    };
                    if found {
                        let rowid = match record.last_value() {
                            Some(OwnedValue::Integer(rowid)) => *rowid as u64,
                            _ => unreachable!("index cells should have an integer rowid"),
                        };
                        return Ok(CursorResult::Ok((Some(rowid), Some(record))));
                    } else {
                        continue;
                    }
                }
                BTreeCell::IndexLeafCell(IndexLeafCell { payload, .. }) => {
                    self.stack.advance();
                    let record = crate::storage::sqlite3_ondisk::read_record(payload)?;
                    if predicate.is_none() {
                        let rowid = match record.last_value() {
                            Some(OwnedValue::Integer(rowid)) => *rowid as u64,
                            _ => unreachable!("index cells should have an integer rowid"),
                        };
                        return Ok(CursorResult::Ok((Some(rowid), Some(record))));
                    }
                    let (key, op) = predicate.as_ref().unwrap();
                    let SeekKey::IndexKey(index_key) = key else {
                        unreachable!("index seek key should be a record");
                    };
                    let found = match op {
                        SeekOp::GT => &record > *index_key,
                        SeekOp::GE => &record >= *index_key,
                        SeekOp::EQ => &record == *index_key,
                    };
                    if found {
                        let rowid = match record.last_value() {
                            Some(OwnedValue::Integer(rowid)) => *rowid as u64,
                            _ => unreachable!("index cells should have an integer rowid"),
                        };
                        return Ok(CursorResult::Ok((Some(rowid), Some(record))));
                    } else {
                        continue;
                    }
                }
            }
        }
    }

    /// Move the cursor to the record that matches the seek key and seek operation.
    /// This may be used to seek to a specific record in a point query (e.g. SELECT * FROM table WHERE col = 10)
    /// or e.g. find the first record greater than the seek key in a range query (e.g. SELECT * FROM table WHERE col > 10).
    /// We don't include the rowid in the comparison and that's why the last value from the record is not included.
    fn do_seek(
        &mut self,
        key: SeekKey<'_>,
        op: SeekOp,
    ) -> Result<CursorResult<(Option<u64>, Option<Record>)>> {
        return_if_io!(self.move_to(key.clone(), op.clone()));

        {
            let page = self.stack.top();
            return_if_locked!(page);

            let contents = page.get().contents.as_ref().unwrap();

            for cell_idx in 0..contents.cell_count() {
                let cell = contents.cell_get(
                    cell_idx,
                    self.pager.clone(),
                    payload_overflow_threshold_max(
                        contents.page_type(),
                        self.usable_space() as u16,
                    ),
                    payload_overflow_threshold_min(
                        contents.page_type(),
                        self.usable_space() as u16,
                    ),
                    self.usable_space(),
                )?;
                match &cell {
                    BTreeCell::TableLeafCell(TableLeafCell {
                        _rowid: cell_rowid,
                        _payload: payload,
                        first_overflow_page: _,
                    }) => {
                        let SeekKey::TableRowId(rowid_key) = key else {
                            unreachable!("table seek key should be a rowid");
                        };
                        let found = match op {
                            SeekOp::GT => *cell_rowid > rowid_key,
                            SeekOp::GE => *cell_rowid >= rowid_key,
                            SeekOp::EQ => *cell_rowid == rowid_key,
                        };
                        self.stack.advance();
                        if found {
                            let record = crate::storage::sqlite3_ondisk::read_record(payload)?;
                            return Ok(CursorResult::Ok((Some(*cell_rowid), Some(record))));
                        }
                    }
                    BTreeCell::IndexLeafCell(IndexLeafCell { payload, .. }) => {
                        let SeekKey::IndexKey(index_key) = key else {
                            unreachable!("index seek key should be a record");
                        };
                        let record = crate::storage::sqlite3_ondisk::read_record(payload)?;
                        let found = match op {
                            SeekOp::GT => {
                                record.get_values()[..record.len() - 1] > index_key.get_values()[..]
                            }
                            SeekOp::GE => {
                                record.get_values()[..record.len() - 1]
                                    >= index_key.get_values()[..]
                            }
                            SeekOp::EQ => {
                                record.get_values()[..record.len() - 1]
                                    == index_key.get_values()[..]
                            }
                        };
                        self.stack.advance();
                        if found {
                            let rowid = match record.last_value() {
                                Some(OwnedValue::Integer(rowid)) => *rowid as u64,
                                _ => unreachable!("index cells should have an integer rowid"),
                            };
                            return Ok(CursorResult::Ok((Some(rowid), Some(record))));
                        }
                    }
                    cell_type => {
                        unreachable!("unexpected cell type: {:?}", cell_type);
                    }
                }
            }
        }

        // We have now iterated over all cells in the leaf page and found no match.
        let is_index = matches!(key, SeekKey::IndexKey(_));
        if is_index {
            // Unlike tables, indexes store payloads in interior cells as well. self.move_to() always moves to a leaf page, so there are cases where we need to
            // move back up to the parent interior cell and get the next record from there to perform a correct seek.
            // an example of how this can occur:
            //
            // we do an index seek for key K with cmp = SeekOp::GT, meaning we want to seek to the first key that is greater than K.
            // in self.move_to(), we encounter an interior cell with key K' = K+2, and move the left child page, which is a leaf page.
            // the reason we move to the left child page is that we know that in an index, all keys in the left child page are less than K' i.e. less than K+2,
            // meaning that the left subtree may contain a key greater than K, e.g. K+1. however, it is possible that it doesn't, in which case the correct
            // next key is K+2, which is in the parent interior cell.
            //
            // In the seek() method, once we have landed in the leaf page and find that there is no cell with a key greater than K,
            // if we were to return Ok(CursorResult::Ok((None, None))), self.record would be None, which is incorrect, because we already know
            // that there is a record with a key greater than K (K' = K+2) in the parent interior cell. Hence, we need to move back up the tree
            // and get the next matching record from there.
            return self.get_next_record(Some((key, op)));
        }

        Ok(CursorResult::Ok((None, None)))
    }

    /// Move the cursor to the root page of the btree.
    fn move_to_root(&mut self) {
        let mem_page = self.pager.read_page(self.root_page).unwrap();
        self.stack.clear();
        self.stack.push(mem_page);
    }

    /// Move the cursor to the rightmost record in the btree.
    fn move_to_rightmost(&mut self) -> Result<CursorResult<()>> {
        self.move_to_root();

        loop {
            let mem_page = self.stack.top();
            let page_idx = mem_page.get().id;
            let page = self.pager.read_page(page_idx)?;
            return_if_locked!(page);
            let contents = page.get().contents.as_ref().unwrap();
            if contents.is_leaf() {
                if contents.cell_count() > 0 {
                    self.stack.set_cell_index(contents.cell_count() as i32 - 1);
                }
                return Ok(CursorResult::Ok(()));
            }

            match contents.rightmost_pointer() {
                Some(right_most_pointer) => {
                    self.stack.set_cell_index(contents.cell_count() as i32 + 1);
                    let mem_page = self.pager.read_page(right_most_pointer as usize)?;
                    self.stack.push(mem_page);
                    continue;
                }

                None => {
                    unreachable!("interior page should have a rightmost pointer");
                }
            }
        }
    }

    pub fn move_to(&mut self, key: SeekKey<'_>, cmp: SeekOp) -> Result<CursorResult<()>> {
        // For a table with N rows, we can find any row by row id in O(log(N)) time by starting at the root page and following the B-tree pointers.
        // B-trees consist of interior pages and leaf pages. Interior pages contain pointers to other pages, while leaf pages contain the actual row data.
        //
        // Conceptually, each Interior Cell in a interior page has a rowid and a left child node, and the page itself has a right-most child node.
        // Example: consider an interior page that contains cells C1(rowid=10), C2(rowid=20), C3(rowid=30).
        // - All rows with rowids <= 10 are in the left child node of C1.
        // - All rows with rowids > 10 and <= 20 are in the left child node of C2.
        // - All rows with rowids > 20 and <= 30 are in the left child node of C3.
        // - All rows with rowids > 30 are in the right-most child node of the page.
        //
        // There will generally be multiple levels of interior pages before we reach a leaf page,
        // so we need to follow the interior page pointers until we reach the leaf page that contains the row we are looking for (if it exists).
        //
        // Here's a high-level overview of the algorithm:
        // 1. Since we start at the root page, its cells are all interior cells.
        // 2. We scan the interior cells until we find a cell whose rowid is greater than or equal to the rowid we are looking for.
        // 3. Follow the left child pointer of the cell we found in step 2.
        //    a. In case none of the cells in the page have a rowid greater than or equal to the rowid we are looking for,
        //       we follow the right-most child pointer of the page instead (since all rows with rowids greater than the rowid we are looking for are in the right-most child node).
        // 4. We are now at a new page. If it's another interior page, we repeat the process from step 2. If it's a leaf page, we continue to step 5.
        // 5. We scan the leaf cells in the leaf page until we find the cell whose rowid is equal to the rowid we are looking for.
        //    This cell contains the actual data we are looking for.
        // 6. If we find the cell, we return the record. Otherwise, we return an empty result.
        self.move_to_root();

        loop {
            let page = self.stack.top();
            return_if_locked!(page);

            let contents = page.get().contents.as_ref().unwrap();
            if contents.is_leaf() {
                return Ok(CursorResult::Ok(()));
            }

            let mut found_cell = false;
            for cell_idx in 0..contents.cell_count() {
                match &contents.cell_get(
                    cell_idx,
                    self.pager.clone(),
                    payload_overflow_threshold_max(
                        contents.page_type(),
                        self.usable_space() as u16,
                    ),
                    payload_overflow_threshold_min(
                        contents.page_type(),
                        self.usable_space() as u16,
                    ),
                    self.usable_space(),
                )? {
                    BTreeCell::TableInteriorCell(TableInteriorCell {
                        _left_child_page,
                        _rowid,
                    }) => {
                        let SeekKey::TableRowId(rowid_key) = key else {
                            unreachable!("table seek key should be a rowid");
                        };
                        let target_leaf_page_is_in_left_subtree = match cmp {
                            SeekOp::GT => rowid_key < *_rowid,
                            SeekOp::GE => rowid_key <= *_rowid,
                            SeekOp::EQ => rowid_key <= *_rowid,
                        };
                        self.stack.advance();
                        if target_leaf_page_is_in_left_subtree {
                            let mem_page = self.pager.read_page(*_left_child_page as usize)?;
                            self.stack.push(mem_page);
                            found_cell = true;
                            break;
                        }
                    }
                    BTreeCell::TableLeafCell(TableLeafCell {
                        _rowid: _,
                        _payload: _,
                        first_overflow_page: _,
                    }) => {
                        unreachable!(
                            "we don't iterate leaf cells while trying to move to a leaf cell"
                        );
                    }
                    BTreeCell::IndexInteriorCell(IndexInteriorCell {
                        left_child_page,
                        payload,
                        ..
                    }) => {
                        let SeekKey::IndexKey(index_key) = key else {
                            unreachable!("index seek key should be a record");
                        };
                        let record = crate::storage::sqlite3_ondisk::read_record(payload)?;
                        let target_leaf_page_is_in_the_left_subtree = match cmp {
                            SeekOp::GT => index_key < &record,
                            SeekOp::GE => index_key <= &record,
                            SeekOp::EQ => index_key <= &record,
                        };
                        if target_leaf_page_is_in_the_left_subtree {
                            // we don't advance in case of index tree internal nodes because we will visit this node going up
                            let mem_page = self.pager.read_page(*left_child_page as usize)?;
                            self.stack.push(mem_page);
                            found_cell = true;
                            break;
                        } else {
                            self.stack.advance();
                        }
                    }
                    BTreeCell::IndexLeafCell(_) => {
                        unreachable!(
                            "we don't iterate leaf cells while trying to move to a leaf cell"
                        );
                    }
                }
            }

            if !found_cell {
                match contents.rightmost_pointer() {
                    Some(right_most_pointer) => {
                        self.stack.advance();
                        let mem_page = self.pager.read_page(right_most_pointer as usize)?;
                        self.stack.push(mem_page);
                        continue;
                    }
                    None => {
                        unreachable!("we shall not go back up! The only way is down the slope");
                    }
                }
            }
        }
    }

    /// Insert a record into the btree.
    /// If the insert operation overflows the page, it will be split and the btree will be balanced.
    fn insert_into_page(&mut self, key: &OwnedValue, record: &Record) -> Result<CursorResult<()>> {
        if let CursorState::None = &self.state {
            self.state = CursorState::Write(WriteInfo::new());
        }
        let ret = loop {
            let write_state = {
                let write_info = self
                    .state
                    .mut_write_info()
                    .expect("can't insert while counting");
                write_info.state.clone()
            };
            match write_state {
                WriteState::Start => {
                    let page = self.stack.top();
                    let int_key = match key {
                        OwnedValue::Integer(i) => *i as u64,
                        _ => unreachable!("btree tables are indexed by integers!"),
                    };

                    // get page and find cell
                    let (cell_idx, page_type) = {
                        return_if_locked!(page);

                        page.set_dirty();
                        self.pager.add_dirty(page.get().id);

                        let page = page.get().contents.as_mut().unwrap();
                        assert!(matches!(page.page_type(), PageType::TableLeaf));

                        // find cell
                        (self.find_cell(page, int_key), page.page_type())
                    };

                    // TODO: if overwrite drop cell

                    // insert cell
                    let mut cell_payload: Vec<u8> = Vec::new();
                    fill_cell_payload(
                        page_type,
                        Some(int_key),
                        &mut cell_payload,
                        record,
                        self.usable_space() as u16,
                        self.pager.clone(),
                    );

                    // insert
                    let overflow = {
                        let contents = page.get().contents.as_mut().unwrap();
                        debug!(
                            "insert_into_page(overflow, cell_count={})",
                            contents.cell_count()
                        );

                        insert_into_cell(
                            contents,
                            cell_payload.as_slice(),
                            cell_idx,
                            self.usable_space() as u16,
                        )
                        .unwrap();
                        contents.overflow_cells.len()
                    };
                    let write_info = self
                        .state
                        .mut_write_info()
                        .expect("can't count while inserting");
                    if overflow > 0 {
                        write_info.state = WriteState::BalanceStart;
                    } else {
                        write_info.state = WriteState::Finish;
                    }
                }
                WriteState::BalanceStart
                | WriteState::BalanceNonRoot
                | WriteState::BalanceNonRootWaitLoadPages => {
                    return_if_io!(self.balance());
                }
                WriteState::Finish => {
                    break Ok(CursorResult::Ok(()));
                }
            };
        };
        self.state = CursorState::None;
        return ret;
    }

    /// Balance a leaf page.
    /// Balancing is done when a page overflows.
    /// see e.g. https://en.wikipedia.org/wiki/B-tree
    ///
    /// This is a naive algorithm that doesn't try to distribute cells evenly by content.
    /// It will try to split the page in half by keys not by content.
    /// Sqlite tries to have a page at least 40% full.
    fn balance(&mut self) -> Result<CursorResult<()>> {
        assert!(
            matches!(self.state, CursorState::Write(_)),
            "Cursor must be in balancing state"
        );
        loop {
            let state = self.state.write_info().expect("must be balancing").state;
            match state {
                WriteState::BalanceStart => {
                    let current_page = self.stack.top();
                    {
                        // check if we don't need to balance
                        // don't continue if there are no overflow cells
                        let page = current_page.get().contents.as_mut().unwrap();
                        if page.overflow_cells.is_empty() {
                            let write_info = self.state.mut_write_info().unwrap();
                            write_info.state = WriteState::Finish;
                            return Ok(CursorResult::Ok(()));
                        }
                    }

                    if !self.stack.has_parent() {
                        self.balance_root();
                    }

                    let write_info = self.state.mut_write_info().unwrap();
                    write_info.state = WriteState::BalanceNonRoot;
                    self.stack.pop();
                    self.stack.retreat();
                    return_if_io!(self.balance_non_root());
                }
                WriteState::BalanceNonRoot | WriteState::BalanceNonRootWaitLoadPages => {
                    return_if_io!(self.balance_non_root());
                }
                WriteState::Finish => return Ok(CursorResult::Ok(())),
                _ => panic!("unexpected state on balance {:?}", state),
            }
        }
    }

    /// Balance a non root page by trying to balance cells between a maximum of 3 siblings that should be neighboring the page that overflowed/underflowed.
    fn balance_non_root(&mut self) -> Result<CursorResult<()>> {
        assert!(
            matches!(self.state, CursorState::Write(_)),
            "Cursor must be in balancing state"
        );
        let state = self
            .state
            .write_info()
            .expect("must be balancing")
            .state
            .clone();
        tracing::debug!("balance_non_root(state={:?})", state);
        let (next_write_state, result) = match state {
            WriteState::Start => todo!(),
            WriteState::BalanceStart => todo!(),
            WriteState::BalanceNonRoot => {
                let write_info = self.state.write_info().unwrap();
                let parent_page = self.stack.top();
                if parent_page.is_locked() {
                    return Ok(CursorResult::IO);
                }
                return_if_locked!(parent_page);
                if !parent_page.is_loaded() {
                    self.pager.load_page(parent_page.clone())?;
                    return Ok(CursorResult::IO);
                }
                parent_page.set_dirty();
                self.pager.add_dirty(parent_page.get().id);
                let parent_contents = parent_page.get().contents.as_ref().unwrap();
                let page_to_balance_idx = self.stack.current_cell_index() as usize;

                debug!(
                    "balance_non_root(parent_id={} page_to_balance_idx={})",
                    parent_page.get().id,
                    page_to_balance_idx
                );
                assert!(matches!(
                    parent_contents.page_type(),
                    PageType::IndexInterior | PageType::TableInterior
                ));
                // Part 1: Find the sibling pages to balance
                write_info.new_pages.borrow_mut().clear();
                write_info.pages_to_balance.borrow_mut().clear();
                write_info.divider_cells.borrow_mut().clear();
                let number_of_cells_in_parent =
                    parent_contents.cell_count() + parent_contents.overflow_cells.len();

                assert!(
                    parent_contents.overflow_cells.is_empty(),
                    "balancing child page with overflowed parent not yet implemented"
                );
                assert!(page_to_balance_idx <= parent_contents.cell_count());
                // As there will be at maximum 3 pages used to balance:
                // sibling_pointer is the index represeneting one of those 3 pages, and we initialize it to the last possible page.
                // next_divider is the first divider that contains the first page of the 3 pages.
                let (sibling_pointer, first_cell_divider) = if number_of_cells_in_parent < 2 {
                    (number_of_cells_in_parent, 0)
                } else if number_of_cells_in_parent == 2 {
                    // Here we will have at lest 2 cells and one right pointer, therefore we can get 3 siblings.
                    // In case of 2 we will have all pages to balance.
                    (2, 0)
                } else {
                    // In case of > 3 we have to check which ones to get
                    let next_divider = if page_to_balance_idx == 0 {
                        // first cell, take first 3
                        0
                    } else if page_to_balance_idx == number_of_cells_in_parent {
                        // Page corresponds to right pointer, so take last 3
                        number_of_cells_in_parent - 2
                    } else {
                        // Some cell in the middle, so we want to take sibling on left and right.
                        page_to_balance_idx - 1
                    };
                    (2, next_divider)
                };
                write_info.sibling_count.replace(sibling_pointer + 1);
                write_info.first_divider_cell.replace(first_cell_divider);

                let last_sibling_is_right_pointer = sibling_pointer + first_cell_divider
                    - parent_contents.overflow_cells.len()
                    == parent_contents.cell_count();
                // Get the right page pointer that we will need to update later
                let right_pointer = if last_sibling_is_right_pointer {
                    parent_contents.rightmost_pointer_raw().unwrap()
                } else {
                    let (start_of_cell, _) = parent_contents.cell_get_raw_region(
                        first_cell_divider + sibling_pointer,
                        payload_overflow_threshold_max(
                            parent_contents.page_type(),
                            self.usable_space() as u16,
                        ),
                        payload_overflow_threshold_min(
                            parent_contents.page_type(),
                            self.usable_space() as u16,
                        ),
                        self.usable_space(),
                    );
                    let buf = parent_contents.as_ptr().as_mut_ptr();
                    unsafe { buf.add(start_of_cell) }
                };

                // load sibling pages
                // start loading right page first
                let mut pgno: u32 = unsafe { right_pointer.cast::<u32>().read().swap_bytes() };
                write_info.rightmost_pointer.replace(Some(right_pointer));
                let current_sibling = sibling_pointer;
                for i in (0..=current_sibling).rev() {
                    let page = self.pager.read_page(pgno as usize)?;
                    write_info.pages_to_balance.borrow_mut().push(page);
                    assert_eq!(
                        parent_contents.overflow_cells.len(),
                        0,
                        "overflow in parent is not yet implented while balancing it"
                    );
                    if i == 0 {
                        break;
                    }
                    let next_cell_divider = i + first_cell_divider - 1;
                    pgno = match parent_contents.cell_get(
                        next_cell_divider,
                        self.pager.clone(),
                        payload_overflow_threshold_max(
                            parent_contents.page_type(),
                            self.usable_space() as u16,
                        ),
                        payload_overflow_threshold_min(
                            parent_contents.page_type(),
                            self.usable_space() as u16,
                        ),
                        self.usable_space(),
                    )? {
                        BTreeCell::TableInteriorCell(table_interior_cell) => {
                            table_interior_cell._left_child_page
                        }
                        BTreeCell::IndexInteriorCell(index_interior_cell) => {
                            index_interior_cell.left_child_page
                        }
                        BTreeCell::TableLeafCell(..) | BTreeCell::IndexLeafCell(..) => {
                            unreachable!()
                        }
                    };
                }
                // Reverse in order to keep the right order
                self.state
                    .write_info()
                    .unwrap()
                    .pages_to_balance
                    .borrow_mut()
                    .reverse();
                (
                    WriteState::BalanceNonRootWaitLoadPages,
                    Ok(CursorResult::IO),
                )
            }
            WriteState::BalanceNonRootWaitLoadPages => {
                let write_info = self.state.write_info().unwrap();
                let all_loaded = write_info
                    .pages_to_balance
                    .borrow()
                    .iter()
                    .all(|page| !page.is_locked());
                if !all_loaded {
                    return Ok(CursorResult::IO);
                }
                // Now do real balancing
                let parent_page = self.stack.top();
                let parent_contents = parent_page.get_contents();
                assert!(
                    parent_contents.overflow_cells.len() == 0,
                    "overflow parent not yet implemented"
                );
                let sibling_count = *write_info.sibling_count.borrow();
                let first_divider_cell = *write_info.first_divider_cell.borrow();

                // Get divider cells and max_cells
                let mut max_cells = 0;
                let pages_to_balance = write_info.pages_to_balance.borrow();
                let mut pages_to_balance_new = Vec::new();
                for i in (0..sibling_count).rev() {
                    let sibling_page = &pages_to_balance[i];
                    let sibling_contents = sibling_page.get_contents();
                    sibling_page.set_dirty();
                    self.pager.add_dirty(sibling_page.get().id);
                    max_cells += sibling_contents.cell_count();
                    if i == 0 {
                        // we don't have left sibling from this one so we break
                        break;
                    }
                    // Since we know we have a left sibling, take the divider that points to left sibling of this page
                    let cell_idx = first_divider_cell + i - 1;
                    let (cell_start, cell_len) = parent_contents.cell_get_raw_region(
                        cell_idx,
                        payload_overflow_threshold_max(
                            parent_contents.page_type(),
                            self.usable_space() as u16,
                        ),
                        payload_overflow_threshold_min(
                            parent_contents.page_type(),
                            self.usable_space() as u16,
                        ),
                        self.usable_space(),
                    );
                    let buf = parent_contents.as_ptr();
                    let cell_buf = &buf[cell_start..cell_start + cell_len];

                    // TODO(pere): make this reference and not copy
                    write_info
                        .divider_cells
                        .borrow_mut()
                        .push(cell_buf.to_vec());
                    tracing::trace!(
                        "dropping divider cell from parent cell_idx={} count={}",
                        cell_idx,
                        parent_contents.cell_count()
                    );
                    drop_cell(parent_contents, cell_idx, self.usable_space() as u16)?;
                }
                assert_eq!(
                    write_info.divider_cells.borrow().len(),
                    sibling_count - 1,
                    "the number of pages balancing must be divided by one less divider"
                );
                // Reverse divider cells to be in order
                write_info.divider_cells.borrow_mut().reverse();

                write_info
                    .scratch_cells
                    .replace(Vec::with_capacity(max_cells));

                let mut cell_array = CellArray {
                    cells: Vec::new(),
                    number_of_cells_per_page: Vec::new(),
                };

                let mut total_cells_inserted = 0;
                // count_cells_in_old_pages is the prefix sum of cells of each page
                let mut count_cells_in_old_pages = Vec::new();
                let mut divider_cells = Vec::new();

                let page_type = pages_to_balance[0].get_contents().page_type();
                let leaf_data = matches!(page_type, PageType::TableLeaf);
                let leaf = matches!(page_type, PageType::TableLeaf | PageType::IndexLeaf);
                for (i, old_page) in pages_to_balance.iter().enumerate() {
                    let old_page_contents = old_page.get_contents();
                    for cell_idx in 0..old_page_contents.cell_count() {
                        let (cell_start, cell_len) = old_page_contents.cell_get_raw_region(
                            cell_idx,
                            payload_overflow_threshold_max(
                                old_page_contents.page_type(),
                                self.usable_space() as u16,
                            ),
                            payload_overflow_threshold_min(
                                old_page_contents.page_type(),
                                self.usable_space() as u16,
                            ),
                            self.usable_space(),
                        );
                        let buf = old_page_contents.as_ptr();
                        let cell_buf = &mut buf[cell_start..cell_start + cell_len];
                        // TODO(pere): make this reference and not copy
                        cell_array.cells.push(to_static_buf(cell_buf));
                    }
                    // Insert overflow cells into correct place
                    let offset = total_cells_inserted;
                    assert!(
                        old_page_contents.overflow_cells.len() <= 1,
                        "todo: check this works for more than one overflow cell"
                    );
                    for overflow_cell in old_page_contents.overflow_cells.iter_mut() {
                        cell_array.cells.insert(
                            offset + overflow_cell.index,
                            to_static_buf(&mut Pin::as_mut(&mut overflow_cell.payload)),
                        );
                    }

                    count_cells_in_old_pages.push(cell_array.cells.len() as u16);

                    let mut cells_inserted =
                        old_page_contents.cell_count() + old_page_contents.overflow_cells.len();

                    if i < pages_to_balance.len() - 1 && !leaf_data {
                        // If we are a index page or a interior table page we need to take the divider cell too.
                        // But we don't need the last divider as it will remain the same.
                        let divider_cell = write_info.divider_cells.borrow()[i].clone();
                        // TODO(pere): in case of old pages are leaf pages, so index leaf page, we need to strip page pointers
                        // from divider cells in index interior pages (parent) because those should not be included.
                        cells_inserted += 1;
                        divider_cells.push(divider_cell);
                        cell_array
                            .cells
                            .push(to_static_buf(divider_cells.last_mut().unwrap().as_mut()));
                    }
                    total_cells_inserted += cells_inserted;
                }

                // calculate how many pages to allocate
                let mut new_page_sizes = Vec::new();
                let mut k = 0;
                let leaf_correction = if leaf { 4 } else { 0 };
                // number of bytes beyond header, different from global usableSapce which inccludes
                // header
                let usable_space = self.usable_space() - 12 + leaf_correction;
                for i in 0..sibling_count {
                    cell_array
                        .number_of_cells_per_page
                        .push(count_cells_in_old_pages[i]);
                    let page = &pages_to_balance[i];
                    let page_contents = page.get_contents();
                    let free_space = compute_free_space(&page_contents, self.usable_space() as u16);

                    // If we have an empty page of cells, we ignore it
                    if k > 0
                        && cell_array.number_of_cells_per_page[k - 1]
                            == cell_array.number_of_cells_per_page[k]
                    {
                        k -= 1;
                    }
                    if !leaf_data {
                        k += 1;
                    }
                    new_page_sizes.push(usable_space as u16 - free_space);
                    for overflow in &page_contents.overflow_cells {
                        let size = new_page_sizes.last_mut().unwrap();
                        // 2 to account of pointer
                        *size += 2 + overflow.payload.len() as u16;
                    }
                    k += 1;
                }

                // Try to pack as many cells to the left
                let mut sibling_count_new = sibling_count;
                let mut i = 0;
                while i < sibling_count_new {
                    // First try to move cells to the right if they do not fit
                    while new_page_sizes[i] > usable_space as u16 {
                        let needs_new_page = i + 1 >= sibling_count_new;
                        if needs_new_page {
                            sibling_count_new += 1;
                            new_page_sizes.push(0);
                            cell_array
                                .number_of_cells_per_page
                                .push(cell_array.cells.len() as u16);
                            assert!(
                                sibling_count_new <= 5,
                                "it is corrupt to require more than 5 pages to balance 3 siblings"
                            );
                        }
                        let size_of_cell_to_remove_from_left =
                            2 + cell_array.cells[cell_array.cell_count(i) - 1].len() as u16;
                        new_page_sizes[i] -= size_of_cell_to_remove_from_left;
                        let size_of_cell_to_move_right = if !leaf_data {
                            if cell_array.number_of_cells_per_page[i]
                                < cell_array.cells.len() as u16
                            {
                                // This means we move to the right page the divider cell and we
                                // promote left cell to divider
                                2 + cell_array.cells[cell_array.cell_count(i)].len() as u16
                            } else {
                                0
                            }
                        } else {
                            size_of_cell_to_remove_from_left
                        };
                        new_page_sizes[i + 1] += size_of_cell_to_move_right;
                        cell_array.number_of_cells_per_page[i] -= 1;
                    }

                    // Now try to take from the right if we didn't have enough
                    while cell_array.number_of_cells_per_page[i] < cell_array.cells.len() as u16 {
                        let size_of_cell_to_remove_from_right =
                            2 + cell_array.cells[cell_array.cell_count(i)].len() as u16;
                        let can_take = new_page_sizes[i] + size_of_cell_to_remove_from_right
                            > usable_space as u16;
                        if can_take {
                            break;
                        }
                        new_page_sizes[i] += size_of_cell_to_remove_from_right;
                        cell_array.number_of_cells_per_page[i] += 1;

                        let size_of_cell_to_remove_from_right = if !leaf_data {
                            if cell_array.number_of_cells_per_page[i]
                                < cell_array.cells.len() as u16
                            {
                                2 + cell_array.cells[cell_array.cell_count(i)].len() as u16
                            } else {
                                0
                            }
                        } else {
                            size_of_cell_to_remove_from_right
                        };

                        new_page_sizes[i + 1] -= size_of_cell_to_remove_from_right;
                    }

                    let we_still_need_another_page =
                        cell_array.number_of_cells_per_page[i] >= cell_array.cells.len() as u16;
                    if we_still_need_another_page {
                        sibling_count_new = i + 1;
                    }
                    i += 1;
                    if i >= sibling_count_new {
                        break;
                    }
                }
                tracing::debug!(
                    "balance_non_root(sibling_count={}, sibling_count_new={}, cells={})",
                    sibling_count,
                    sibling_count_new,
                    cell_array.cells.len()
                );

                // Comment borrowed from SQLite src/btree.c
                // The packing computed by the previous block is biased toward the siblings
                // on the left side (siblings with smaller keys). The left siblings are
                // always nearly full, while the right-most sibling might be nearly empty.
                // The next block of code attempts to adjust the packing of siblings to
                // get a better balance.
                //
                // This adjustment is more than an optimization.  The packing above might
                // be so out of balance as to be illegal.  For example, the right-most
                // sibling might be completely empty.  This adjustment is not optional.
                for i in (1..sibling_count_new).rev() {
                    let mut size_right_page = new_page_sizes[i];
                    let mut size_left_page = new_page_sizes[i - 1];
                    let mut cell_left = cell_array.number_of_cells_per_page[i - 1] - 1;
                    // if leaf_data means we don't have divider, so the one we move from left is
                    // the same we add to right (we don't add divider to right).
                    let mut cell_right = cell_left + 1 - leaf_data as u16;
                    loop {
                        let cell_left_size = cell_array.cell_size(cell_left as usize);
                        let cell_right_size = cell_array.cell_size(cell_right as usize);
                        // TODO: add assert nMaxCells

                        let pointer_size = if i == sibling_count_new - 1 { 0 } else { 2 };
                        let would_not_improve_balance = size_right_page + cell_right_size + 2
                            > size_left_page - (cell_left_size + pointer_size);
                        if size_right_page != 0 && would_not_improve_balance {
                            break;
                        }

                        size_left_page -= cell_left_size + 2;
                        size_right_page += cell_right_size + 2;
                        cell_array.number_of_cells_per_page[i - 1] = cell_left;

                        if cell_left == 0 {
                            break;
                        }
                        cell_left -= 1;
                        cell_right -= 1;
                    }

                    new_page_sizes[i] = size_right_page;
                    new_page_sizes[i - 1] = size_left_page;
                    assert!(
                        cell_array.number_of_cells_per_page[i - 1]
                            > if i > 1 {
                                cell_array.number_of_cells_per_page[i - 2]
                            } else {
                                0
                            }
                    );
                }

                // Allocate pages or set dirty if not needed
                for i in 0..sibling_count_new {
                    if i < sibling_count {
                        pages_to_balance[i].set_dirty();
                        pages_to_balance_new.push(pages_to_balance[i].clone());
                    } else {
                        let page = self.allocate_page(page_type, 0);
                        pages_to_balance_new.push(page);
                        // Since this page didn't exist before, we can set it to cells length as it
                        // marks them as empty since it is a prefix sum of cells.
                        count_cells_in_old_pages.push(cell_array.cells.len() as u16);
                    }
                }

                // Reassign page numbers in increasing order
                let mut page_numbers = Vec::new();
                for page in pages_to_balance_new.iter() {
                    page_numbers.push(page.get().id);
                }
                page_numbers.sort();
                for (page, new_id) in pages_to_balance_new.iter().zip(page_numbers) {
                    if new_id != page.get().id {
                        page.get().id = new_id;
                        self.pager.put_loaded_page(new_id, page.clone());
                    }
                }

                // Write right pointer in parent page to point to new rightmost page
                let right_page_id = pages_to_balance_new.last().unwrap().get().id as u32;
                let rightmost_pointer = write_info.rightmost_pointer.borrow_mut().unwrap();
                let rightmost_pointer =
                    unsafe { std::slice::from_raw_parts_mut(rightmost_pointer, 4) };
                rightmost_pointer[0..4].copy_from_slice(&right_page_id.to_be_bytes());

                // Ensure right-child pointer of the right-most new sibling pge points to the page
                // that was originally on that place.
                let is_leaf_page = matches!(page_type, PageType::TableLeaf | PageType::IndexLeaf);
                if !is_leaf_page {
                    let last_page = pages_to_balance.last().unwrap();
                    let right_pointer = last_page.get_contents().rightmost_pointer().unwrap();
                    let new_last_page = pages_to_balance_new.last().unwrap();
                    new_last_page
                        .get_contents()
                        .write_u32(PAGE_HEADER_OFFSET_RIGHTMOST_PTR, right_pointer);
                }
                // TODO: pointer map update (vacuum support)
                for i in 0..sibling_count_new - 1
                /* do not take last page */
                {
                    let divider_cell_idx = cell_array.cell_count(i);
                    let mut divider_cell = &mut cell_array.cells[divider_cell_idx];
                    let page = &pages_to_balance_new[i];
                    // FIXME: dont use auxiliary space, could be done without allocations
                    let mut new_divider_cell = Vec::new();
                    if !is_leaf_page {
                        // Interior
                        page.get_contents()
                            .write_u32(PAGE_HEADER_OFFSET_RIGHTMOST_PTR, page.get().id as u32);
                        new_divider_cell.extend_from_slice(divider_cell);
                    } else if leaf_data {
                        // Leaf table
                        // FIXME: not needed conversion
                        // FIXME: need to update cell size in order to free correctly?
                        // insert into cell with correct range should be enough
                        divider_cell = &mut cell_array.cells[divider_cell_idx - 1];
                        let (_, n_bytes_payload) = read_varint(divider_cell)?;
                        let (rowid, _) = read_varint(&divider_cell[n_bytes_payload..])?;
                        new_divider_cell.extend_from_slice(&(page.get().id as u32).to_be_bytes());
                        write_varint_to_vec(rowid, &mut new_divider_cell);
                    } else {
                        // Leaf index
                        new_divider_cell.extend_from_slice(divider_cell);
                    }
                    // FIXME: defragment shouldn't be needed
                    defragment_page(parent_contents, self.usable_space() as u16);
                    insert_into_cell(
                        parent_contents,
                        &new_divider_cell,
                        first_divider_cell + i,
                        self.usable_space() as u16,
                    )
                    .unwrap();
                }
                // TODO: update pages
                let mut done = vec![false; sibling_count_new];
                for i in (1 - sibling_count_new as i64)..sibling_count_new as i64 {
                    let page_idx = i.unsigned_abs() as usize;
                    if done[page_idx] {
                        continue;
                    }
                    if i >= 0
                        || count_cells_in_old_pages[page_idx - 1]
                            >= cell_array.number_of_cells_per_page[page_idx - 1]
                    {
                        let (start_old_cells, start_new_cells, number_new_cells) = if page_idx == 0
                        {
                            (0, 0, cell_array.cell_count(0))
                        } else {
                            let this_was_old_page = page_idx < sibling_count;
                            let start_old_cells = if this_was_old_page {
                                count_cells_in_old_pages[page_idx - 1] as usize
                                    + (!leaf_data) as usize
                            } else {
                                cell_array.cells.len()
                            };
                            let start_new_cells =
                                cell_array.cell_count(page_idx - 1) + (!leaf_data) as usize;
                            (
                                start_old_cells,
                                start_new_cells,
                                cell_array.cell_count(page_idx) - start_new_cells,
                            )
                        };
                        let page = pages_to_balance_new[page_idx].get_contents();
                        edit_page(
                            page,
                            start_old_cells,
                            start_new_cells,
                            number_new_cells,
                            &cell_array,
                            self.usable_space() as u16,
                        )?;
                        tracing::trace!(
                            "edit_page page={} cells={}",
                            pages_to_balance_new[page_idx].get().id,
                            page.cell_count()
                        );
                        page.overflow_cells.clear();

                        done[page_idx] = true;
                    }
                }
                // TODO: balance root
                self.stack.pop();
                // TODO: free pages
                (WriteState::Finish, Ok(CursorResult::Ok(())))
            }
            WriteState::Finish => todo!(),
        };
        let write_info = self.state.mut_write_info().unwrap();
        write_info.state = next_write_state;
        result
    }

    /// Balance the root page.
    /// This is done when the root page overflows, and we need to create a new root page.
    /// See e.g. https://en.wikipedia.org/wiki/B-tree
    fn balance_root(&mut self) {
        /* todo: balance deeper, create child and copy contents of root there. Then split root */
        /* if we are in root page then we just need to create a new root and push key there */

        let is_page_1 = {
            let current_root = self.stack.top();
            current_root.get().id == 1
        };

        let offset = if is_page_1 { DATABASE_HEADER_SIZE } else { 0 };

        let root = self.stack.top();
        let root_contents = root.get_contents();
        let child = self.allocate_page(root_contents.page_type(), 0);

        tracing::debug!(
            "Balancing root. root={}, rightmost={}",
            root.get().id,
            child.get().id
        );

        self.pager.add_dirty(root.get().id);
        self.pager.add_dirty(child.get().id);

        let root_buf = root_contents.as_ptr();
        let child_contents = child.get_contents();
        let child_buf = child_contents.as_ptr();
        let (root_pointer_start, root_pointer_len) =
            root_contents.cell_pointer_array_offset_and_size();
        let (child_pointer_start, _) = child.get_contents().cell_pointer_array_offset_and_size();

        let top = root_contents.cell_content_area() as usize;

        // 1. Modify child
        // Copy pointers
        child_buf[child_pointer_start..child_pointer_start + root_pointer_len]
            .copy_from_slice(&root_buf[root_pointer_start..root_pointer_start + root_pointer_len]);
        // Copy cell contents
        child_buf[top..].copy_from_slice(&root_buf[top..]);
        // Copy header
        child_buf[0..root_contents.header_size()]
            .copy_from_slice(&root_buf[offset..offset + root_contents.header_size()]);
        // Copy overflow cells
        child_contents.overflow_cells = root_contents.overflow_cells.clone();

        // 2. Modify root
        let new_root_page_type = match root_contents.page_type() {
            PageType::IndexLeaf => PageType::IndexInterior,
            PageType::TableLeaf => PageType::TableInterior,
            _ => unreachable!("invalid root non leaf page type"),
        } as u8;
        // set new page type
        root_contents.write_u8(PAGE_HEADER_OFFSET_PAGE_TYPE, new_root_page_type);
        root_contents.write_u32(PAGE_HEADER_OFFSET_RIGHTMOST_PTR, child.get().id as u32);
        root_contents.write_u16(
            PAGE_HEADER_OFFSET_CELL_CONTENT_AREA,
            self.usable_space() as u16,
        );
        root_contents.write_u16(PAGE_HEADER_OFFSET_CELL_COUNT, 0);
        root_contents.write_u16(PAGE_HEADER_OFFSET_FIRST_FREEBLOCK, 0);

        root_contents.write_u8(PAGE_HEADER_OFFSET_FRAGMENTED_BYTES_COUNT, 0);
        root_contents.overflow_cells.clear();
        self.root_page = root.get().id;
        self.stack.clear();
        self.stack.push(root.clone());
        self.stack.advance();
        self.stack.push(child.clone());
    }

    /// Allocate a new page to the btree via the pager.
    /// This marks the page as dirty and writes the page header.
    fn allocate_page(&self, page_type: PageType, offset: usize) -> PageRef {
        let page = self.pager.allocate_page().unwrap();
        btree_init_page(&page, page_type, offset, self.usable_space() as u16);
        page
    }

    /// The "usable size" of a database page is the page size specified by the 2-byte integer at offset 16
    /// in the header, minus the "reserved" space size recorded in the 1-byte integer at offset 20 in the header.
    /// The usable size of a page might be an odd number. However, the usable size is not allowed to be less than 480.
    /// In other words, if the page size is 512, then the reserved space size cannot exceed 32.
    fn usable_space(&self) -> usize {
        let db_header = self.pager.db_header.borrow();
        (db_header.page_size - db_header.reserved_space as u16) as usize
    }

    /// Find the index of the cell in the page that contains the given rowid.
    /// BTree tables only.
    fn find_cell(&self, page: &PageContent, int_key: u64) -> usize {
        let mut cell_idx = 0;
        let cell_count = page.cell_count();
        while cell_idx < cell_count {
            match page
                .cell_get(
                    cell_idx,
                    self.pager.clone(),
                    payload_overflow_threshold_max(page.page_type(), self.usable_space() as u16),
                    payload_overflow_threshold_min(page.page_type(), self.usable_space() as u16),
                    self.usable_space(),
                )
                .unwrap()
            {
                BTreeCell::TableLeafCell(cell) => {
                    if int_key <= cell._rowid {
                        break;
                    }
                }
                BTreeCell::TableInteriorCell(cell) => {
                    if int_key <= cell._rowid {
                        break;
                    }
                }
                _ => todo!(),
            }
            cell_idx += 1;
        }
        cell_idx
    }

    pub fn seek_to_last(&mut self) -> Result<CursorResult<()>> {
        return_if_io!(self.move_to_rightmost());
        let (rowid, record) = return_if_io!(self.get_next_record(None));
        if rowid.is_none() {
            let is_empty = return_if_io!(self.is_empty_table());
            assert!(is_empty);
            return Ok(CursorResult::Ok(()));
        }
        self.rowid.replace(rowid);
        self.record.replace(record);
        Ok(CursorResult::Ok(()))
    }

    pub fn is_empty(&self) -> bool {
        self.record.borrow().is_none()
    }

    pub fn root_page(&self) -> usize {
        self.root_page
    }

    pub fn rewind(&mut self) -> Result<CursorResult<()>> {
        self.move_to_root();

        let (rowid, record) = return_if_io!(self.get_next_record(None));
        self.rowid.replace(rowid);
        self.record.replace(record);
        Ok(CursorResult::Ok(()))
    }

    pub fn last(&mut self) -> Result<CursorResult<()>> {
        match self.move_to_rightmost()? {
            CursorResult::Ok(_) => self.prev(),
            CursorResult::IO => Ok(CursorResult::IO),
        }
    }

    pub fn next(&mut self) -> Result<CursorResult<()>> {
        let (rowid, record) = return_if_io!(self.get_next_record(None));
        self.rowid.replace(rowid);
        self.record.replace(record);
        Ok(CursorResult::Ok(()))
    }

    pub fn prev(&mut self) -> Result<CursorResult<()>> {
        match self.get_prev_record()? {
            CursorResult::Ok((rowid, record)) => {
                self.rowid.replace(rowid);
                self.record.replace(record);
                Ok(CursorResult::Ok(()))
            }
            CursorResult::IO => Ok(CursorResult::IO),
        }
    }

    pub fn wait_for_completion(&mut self) -> Result<()> {
        // TODO: Wait for pager I/O to complete
        Ok(())
    }

    pub fn rowid(&self) -> Result<Option<u64>> {
        Ok(*self.rowid.borrow())
    }

    pub fn seek(&mut self, key: SeekKey<'_>, op: SeekOp) -> Result<CursorResult<bool>> {
        let (rowid, record) = return_if_io!(self.do_seek(key, op));
        self.rowid.replace(rowid);
        self.record.replace(record);
        Ok(CursorResult::Ok(rowid.is_some()))
    }

    pub fn record(&self) -> Result<Ref<Option<Record>>> {
        Ok(self.record.borrow())
    }

    pub fn insert(
        &mut self,
        key: &OwnedValue,
        _record: &Record,
        moved_before: bool, /* Indicate whether it's necessary to traverse to find the leaf page */
    ) -> Result<CursorResult<()>> {
        let int_key = match key {
            OwnedValue::Integer(i) => i,
            _ => unreachable!("btree tables are indexed by integers!"),
        };
        if !moved_before {
            return_if_io!(self.move_to(SeekKey::TableRowId(*int_key as u64), SeekOp::EQ));
        }

        return_if_io!(self.insert_into_page(key, _record));
        self.rowid.replace(Some(*int_key as u64));
        Ok(CursorResult::Ok(()))
    }

    pub fn delete(&mut self) -> Result<CursorResult<()>> {
        let page = self.stack.top();
        return_if_locked!(page);

        if !page.is_loaded() {
            self.pager.load_page(page.clone())?;
            return Ok(CursorResult::IO);
        }

        let target_rowid = match self.rowid.borrow().as_ref() {
            Some(rowid) => *rowid,
            None => return Ok(CursorResult::Ok(())),
        };

        let contents = page.get().contents.as_ref().unwrap();

        // TODO(Krishna): We are doing this linear search here because seek() is returning the index of previous cell.
        // And the fix is currently not very clear to me.
        // This finds the cell with matching rowid with in a page.
        let mut cell_idx = None;
        for idx in 0..contents.cell_count() {
            let cell = contents.cell_get(
                idx,
                self.pager.clone(),
                payload_overflow_threshold_max(contents.page_type(), self.usable_space() as u16),
                payload_overflow_threshold_min(contents.page_type(), self.usable_space() as u16),
                self.usable_space(),
            )?;

            if let BTreeCell::TableLeafCell(leaf_cell) = cell {
                if leaf_cell._rowid == target_rowid {
                    cell_idx = Some(idx);
                    break;
                }
            }
        }

        let cell_idx = match cell_idx {
            Some(idx) => idx,
            None => return Ok(CursorResult::Ok(())),
        };

        let contents = page.get().contents.as_ref().unwrap();
        let cell = contents.cell_get(
            cell_idx,
            self.pager.clone(),
            payload_overflow_threshold_max(contents.page_type(), self.usable_space() as u16),
            payload_overflow_threshold_min(contents.page_type(), self.usable_space() as u16),
            self.usable_space(),
        )?;

        if cell_idx >= contents.cell_count() {
            return Err(LimboError::Corrupt(format!(
                "Corrupted page: cell index {} is out of bounds for page with {} cells",
                cell_idx,
                contents.cell_count()
            )));
        }

        let original_child_pointer = match &cell {
            BTreeCell::TableInteriorCell(interior) => Some(interior._left_child_page),
            _ => None,
        };

        return_if_io!(self.clear_overflow_pages(&cell));

        let page = self.stack.top();
        return_if_locked!(page);
        if !page.is_loaded() {
            self.pager.load_page(page.clone())?;
            return Ok(CursorResult::IO);
        }

        page.set_dirty();
        self.pager.add_dirty(page.get().id);

        let contents = page.get().contents.as_mut().unwrap();

        // If this is an interior node, we need to handle deletion differently
        // For interior nodes:
        // 1. Move cursor to largest entry in left subtree
        // 2. Copy that entry to replace the one being deleted
        // 3. Delete the leaf entry
        if !contents.is_leaf() {
            // 1. Move cursor to largest entry in left subtree
            return_if_io!(self.prev());

            let leaf_page = self.stack.top();

            // 2. Copy that entry to replace the one being deleted
            let leaf_contents = leaf_page.get().contents.as_ref().unwrap();
            let leaf_cell_idx = self.stack.current_cell_index() as usize - 1;
            let predecessor_cell = leaf_contents.cell_get(
                leaf_cell_idx,
                self.pager.clone(),
                payload_overflow_threshold_max(
                    leaf_contents.page_type(),
                    self.usable_space() as u16,
                ),
                payload_overflow_threshold_min(
                    leaf_contents.page_type(),
                    self.usable_space() as u16,
                ),
                self.usable_space(),
            )?;

            // 3. Create an interior cell from the leaf cell
            let mut cell_payload: Vec<u8> = Vec::new();
            match predecessor_cell {
                BTreeCell::TableLeafCell(leaf_cell) => {
                    // Format: [left child page (4 bytes)][rowid varint]
                    if let Some(child_pointer) = original_child_pointer {
                        cell_payload.extend_from_slice(&child_pointer.to_be_bytes());
                        write_varint_to_vec(leaf_cell._rowid, &mut cell_payload);
                    }
                }
                _ => unreachable!("Expected table leaf cell"),
            }
            insert_into_cell(
                contents,
                &cell_payload,
                cell_idx,
                self.usable_space() as u16,
            )
            .unwrap();
            drop_cell(contents, cell_idx, self.usable_space() as u16)?;
        } else {
            // For leaf nodes, simply remove the cell
            drop_cell(contents, cell_idx, self.usable_space() as u16)?;
        }

        // TODO(Krishna): Implement balance after delete. I will implement after balance_nonroot is extended.
        Ok(CursorResult::Ok(()))
    }

    pub fn set_null_flag(&mut self, flag: bool) {
        self.null_flag = flag;
    }

    pub fn get_null_flag(&self) -> bool {
        self.null_flag
    }

    pub fn exists(&mut self, key: &OwnedValue) -> Result<CursorResult<bool>> {
        let int_key = match key {
            OwnedValue::Integer(i) => i,
            _ => unreachable!("btree tables are indexed by integers!"),
        };
        return_if_io!(self.move_to(SeekKey::TableRowId(*int_key as u64), SeekOp::EQ));
        let page = self.stack.top();
        // TODO(pere): request load
        return_if_locked!(page);

        let contents = page.get().contents.as_ref().unwrap();

        // find cell
        let int_key = match key {
            OwnedValue::Integer(i) => *i as u64,
            _ => unreachable!("btree tables are indexed by integers!"),
        };
        let cell_idx = self.find_cell(contents, int_key);
        if cell_idx >= contents.cell_count() {
            Ok(CursorResult::Ok(false))
        } else {
            let equals = match &contents.cell_get(
                cell_idx,
                self.pager.clone(),
                payload_overflow_threshold_max(contents.page_type(), self.usable_space() as u16),
                payload_overflow_threshold_min(contents.page_type(), self.usable_space() as u16),
                self.usable_space(),
            )? {
                BTreeCell::TableLeafCell(l) => l._rowid == int_key,
                _ => unreachable!(),
            };
            Ok(CursorResult::Ok(equals))
        }
    }

    pub fn btree_create(&mut self, flags: usize) -> u32 {
        let page_type = match flags {
            1 => PageType::TableLeaf,
            2 => PageType::IndexLeaf,
            _ => unreachable!(
                "wrong create table flags, should be 1 for table and 2 for index, got {}",
                flags,
            ),
        };
        let page = self.allocate_page(page_type, 0);
        let id = page.get().id;
        id as u32
    }

    /// Clear the overflow pages linked to a specific page provided by the leaf cell
    /// Uses a state machine to keep track of it's operations so that traversal can be
    /// resumed from last point after IO interruption
    fn clear_overflow_pages(&mut self, cell: &BTreeCell) -> Result<CursorResult<()>> {
        loop {
            let state = self.overflow_state.take().unwrap_or(OverflowState::Start);

            match state {
                OverflowState::Start => {
                    let first_overflow_page = match cell {
                        BTreeCell::TableLeafCell(leaf_cell) => leaf_cell.first_overflow_page,
                        BTreeCell::IndexLeafCell(leaf_cell) => leaf_cell.first_overflow_page,
                        BTreeCell::IndexInteriorCell(interior_cell) => {
                            interior_cell.first_overflow_page
                        }
                        BTreeCell::TableInteriorCell(_) => return Ok(CursorResult::Ok(())), // No overflow pages
                    };

                    if let Some(page) = first_overflow_page {
                        self.overflow_state = Some(OverflowState::ProcessPage { next_page: page });
                        continue;
                    } else {
                        self.overflow_state = Some(OverflowState::Done);
                    }
                }
                OverflowState::ProcessPage { next_page } => {
                    if next_page < 2
                        || next_page as usize > self.pager.db_header.borrow().database_size as usize
                    {
                        self.overflow_state = None;
                        return Err(LimboError::Corrupt("Invalid overflow page number".into()));
                    }
                    let page = self.pager.read_page(next_page as usize)?;
                    return_if_locked!(page);

                    let contents = page.get().contents.as_ref().unwrap();
                    let next = contents.read_u32(0);

                    self.pager.free_page(Some(page), next_page as usize)?;

                    if next != 0 {
                        self.overflow_state = Some(OverflowState::ProcessPage { next_page: next });
                    } else {
                        self.overflow_state = Some(OverflowState::Done);
                    }
                }
                OverflowState::Done => {
                    self.overflow_state = None;
                    return Ok(CursorResult::Ok(()));
                }
            };
        }
    }

    /// Destroys a B-tree by freeing all its pages in an iterative depth-first order.
    /// This ensures child pages are freed before their parents
    /// Uses a state machine to keep track of the operation to ensure IO doesn't cause repeated traversals
    ///
    /// # Example
    /// For a B-tree with this structure (where 4' is an overflow page):
    /// ```text
    ///            1 (root)
    ///           /        \
    ///          2          3
    ///        /   \      /   \
    /// 4' <- 4     5    6     7
    /// ```
    ///
    /// The destruction order would be: [4',4,5,2,6,7,3,1]
    pub fn btree_destroy(&mut self) -> Result<CursorResult<()>> {
        if let CursorState::None = &self.state {
            self.move_to_root();
            self.state = CursorState::Destroy(DestroyInfo {
                state: DestroyState::Start,
            });
        }

        loop {
            let destroy_state = {
                let destroy_info = self
                    .state
                    .destroy_info()
                    .expect("unable to get a mut reference to destroy state in cursor");
                destroy_info.state.clone()
            };

            match destroy_state {
                DestroyState::Start => {
                    let destroy_info = self
                        .state
                        .mut_destroy_info()
                        .expect("unable to get a mut reference to destroy state in cursor");
                    destroy_info.state = DestroyState::LoadPage;
                }
                DestroyState::LoadPage => {
                    let page = self.stack.top();
                    return_if_locked!(page);

                    if !page.is_loaded() {
                        self.pager.load_page(Arc::clone(&page))?;
                        return Ok(CursorResult::IO);
                    }

<<<<<<< HEAD
                    let destroy_info = self
                        .state
                        .mut_destroy_info()
                        .expect("unable to get a mut reference to destroy state in cursor");
                    destroy_info.state = DestroyState::ProcessPage;
                }
                DestroyState::ProcessPage => {
                    let page = self.stack.top();
                    assert!(page.is_loaded()); //  page should be loaded at this time

                    let contents = page.get().contents.as_ref().unwrap();
                    let cell_idx = self.stack.current_cell_index();

                    //  If we've processed all cells in this page, figure out what to do with this page
                    if cell_idx >= contents.cell_count() as i32 {
                        match (contents.is_leaf(), cell_idx) {
                            //  Leaf pages with all cells processed
                            (true, n) if n >= contents.cell_count() as i32 => {
                                let destroy_info = self.state.mut_destroy_info().expect(
                                    "unable to get a mut reference to destroy state in cursor",
                                );
                                destroy_info.state = DestroyState::FreePage;
                                continue;
                            }
                            //  Non-leaf page which has processed all children but not it's potential right child
                            (false, n) if n == contents.cell_count() as i32 => {
                                if let Some(rightmost) = contents.rightmost_pointer() {
                                    let rightmost_page =
                                        self.pager.read_page(rightmost as usize)?;
                                    self.stack.advance();
                                    self.stack.push(rightmost_page);
                                    let destroy_info = self.state.mut_destroy_info().expect(
                                        "unable to get a mut reference to destroy state in cursor",
                                    );
                                    destroy_info.state = DestroyState::LoadPage;
                                } else {
                                    let destroy_info = self.state.mut_destroy_info().expect(
                                        "unable to get a mut reference to destroy state in cursor",
                                    );
                                    destroy_info.state = DestroyState::FreePage;
                                }
                                continue;
                            }
                            //  Non-leaf page which has processed all children and it's right child
                            (false, n) if n > contents.cell_count() as i32 => {
                                let destroy_info = self.state.mut_destroy_info().expect(
                                    "unable to get a mut reference to destroy state in cursor",
                                );
                                destroy_info.state = DestroyState::FreePage;
                                continue;
                            }
                            _ => unreachable!("Invalid cell idx state"),
                        }
                    }
=======
    fn calculate_overflow_info(
        &self,
        payload_len: usize,
        page_type: PageType,
    ) -> Result<Option<usize>> {
        let max_local = payload_overflow_threshold_max(page_type, self.usable_space() as u16);
        let min_local = payload_overflow_threshold_min(page_type, self.usable_space() as u16);
        let usable_size = self.usable_space();
>>>>>>> 1de73b38

                    //  We have not yet processed all cells in this page
                    //  Get the current cell
                    let cell = contents.cell_get(
                        cell_idx as usize,
                        Rc::clone(&self.pager),
                        self.payload_overflow_threshold_max(contents.page_type()),
                        self.payload_overflow_threshold_min(contents.page_type()),
                        self.usable_space(),
                    )?;

                    match contents.is_leaf() {
                        //  For a leaf cell, clear the overflow pages associated with this cell
                        true => {
                            let destroy_info = self
                                .state
                                .mut_destroy_info()
                                .expect("unable to get a mut reference to destroy state in cursor");
                            destroy_info.state = DestroyState::ClearOverflowPages { cell };
                            continue;
                        }
                        //  For interior cells, check the type of cell to determine what to do
                        false => match &cell {
                            //  For index interior cells, remove the overflow pages
                            BTreeCell::IndexInteriorCell(_) => {
                                let destroy_info = self.state.mut_destroy_info().expect(
                                    "unable to get a mut reference to destroy state in cursor",
                                );
                                destroy_info.state = DestroyState::ClearOverflowPages { cell };
                                continue;
                            }
                            //  For all other interior cells, load the left child page
                            _ => {
                                let child_page_id = match &cell {
                                    BTreeCell::TableInteriorCell(cell) => cell._left_child_page,
                                    BTreeCell::IndexInteriorCell(cell) => cell.left_child_page,
                                    _ => panic!("expected interior cell"),
                                };
                                let child_page = self.pager.read_page(child_page_id as usize)?;
                                self.stack.advance();
                                self.stack.push(child_page);
                                let destroy_info = self.state.mut_destroy_info().expect(
                                    "unable to get a mut reference to destroy state in cursor",
                                );
                                destroy_info.state = DestroyState::LoadPage;
                                continue;
                            }
                        },
                    }
                }
                DestroyState::ClearOverflowPages { cell } => {
                    match self.clear_overflow_pages(&cell)? {
                        CursorResult::Ok(_) => match cell {
                            //  For an index interior cell, clear the left child page now that overflow pages have been cleared
                            BTreeCell::IndexInteriorCell(index_int_cell) => {
                                let child_page = self
                                    .pager
                                    .read_page(index_int_cell.left_child_page as usize)?;
                                self.stack.advance();
                                self.stack.push(child_page);
                                let destroy_info = self.state.mut_destroy_info().expect(
                                    "unable to get a mut reference to destroy state in cursor",
                                );
                                destroy_info.state = DestroyState::LoadPage;
                                continue;
                            }
                            //  For any leaf cell, advance the index now that overflow pages have been cleared
                            BTreeCell::TableLeafCell(_) | BTreeCell::IndexLeafCell(_) => {
                                self.stack.advance();
                                let destroy_info = self.state.mut_destroy_info().expect(
                                    "unable to get a mut reference to destroy state in cursor",
                                );
                                destroy_info.state = DestroyState::LoadPage;
                            }
                            _ => panic!("unexpected cell type"),
                        },
                        CursorResult::IO => return Ok(CursorResult::IO),
                    }
                }
                DestroyState::FreePage => {
                    let page = self.stack.top();
                    let page_id = page.get().id;

                    self.pager.free_page(Some(page), page_id)?;

                    if self.stack.has_parent() {
                        self.stack.pop();
                        let destroy_info = self
                            .state
                            .mut_destroy_info()
                            .expect("unable to get a mut reference to destroy state in cursor");
                        destroy_info.state = DestroyState::ProcessPage;
                    } else {
                        self.state = CursorState::None;
                        return Ok(CursorResult::Ok(()));
                    }
                }
            }
        }
    }
}

impl PageStack {
    /// Push a new page onto the stack.
    /// This effectively means traversing to a child page.
    fn push(&self, page: PageRef) {
        tracing::trace!(
            "pagestack::push(current={}, new_page_id={})",
            self.current_page.borrow(),
            page.get().id
        );
        *self.current_page.borrow_mut() += 1;
        let current = *self.current_page.borrow();
        assert!(
            current < BTCURSOR_MAX_DEPTH as i32,
            "corrupted database, stack is bigger than expected"
        );
        self.stack.borrow_mut()[current as usize] = Some(page);
        self.cell_indices.borrow_mut()[current as usize] = 0;
    }

    /// Pop a page off the stack.
    /// This effectively means traversing back up to a parent page.
    fn pop(&self) {
        let current = *self.current_page.borrow();
        tracing::trace!("pagestack::pop(current={})", current);
        self.cell_indices.borrow_mut()[current as usize] = 0;
        self.stack.borrow_mut()[current as usize] = None;
        *self.current_page.borrow_mut() -= 1;
    }

    /// Get the top page on the stack.
    /// This is the page that is currently being traversed.
    fn top(&self) -> PageRef {
        let current = *self.current_page.borrow();
        let page = self.stack.borrow()[current as usize]
            .as_ref()
            .unwrap()
            .clone();
        tracing::trace!(
            "pagestack::top(current={}, page_id={})",
            current,
            page.get().id
        );
        page
    }

    /// Current page pointer being used
    fn current(&self) -> usize {
        *self.current_page.borrow() as usize
    }

    /// Cell index of the current page
    fn current_cell_index(&self) -> i32 {
        let current = self.current();
        self.cell_indices.borrow()[current]
    }

    /// Check if the current cell index is less than 0.
    /// This means we have been iterating backwards and have reached the start of the page.
    fn current_cell_index_less_than_min(&self) -> bool {
        let cell_idx = self.current_cell_index();
        cell_idx < 0
    }

    /// Advance the current cell index of the current page to the next cell.
    /// We usually advance after going traversing a new page
    fn advance(&self) {
        let current = self.current();
        tracing::trace!("advance {}", self.cell_indices.borrow()[current]);
        self.cell_indices.borrow_mut()[current] += 1;
    }

    fn retreat(&self) {
        let current = self.current();
        tracing::trace!("retreat {}", self.cell_indices.borrow()[current]);
        self.cell_indices.borrow_mut()[current] -= 1;
    }

    fn set_cell_index(&self, idx: i32) {
        let current = self.current();
        self.cell_indices.borrow_mut()[current] = idx
    }

    fn has_parent(&self) -> bool {
        *self.current_page.borrow() > 0
    }

    fn clear(&self) {
        *self.current_page.borrow_mut() = -1;
    }
}

impl CellArray {
    pub fn cell_size(&self, cell_idx: usize) -> u16 {
        self.cells[cell_idx].len() as u16
    }

    pub fn cell_count(&self, page_idx: usize) -> usize {
        self.number_of_cells_per_page[page_idx] as usize
    }
}

/// Try to find a free block available and allocate it if found
fn find_free_cell(page_ref: &PageContent, usable_space: u16, amount: usize) -> Result<usize> {
    // NOTE: freelist is in ascending order of keys and pc
    // unuse_space is reserved bytes at the end of page, therefore we must substract from maxpc
    let mut pc = page_ref.first_freeblock() as usize;
    let mut prev_pc = page_ref.offset + PAGE_HEADER_OFFSET_FIRST_FREEBLOCK;

    let buf = page_ref.as_ptr();

    let usable_space = usable_space as usize;
    let maxpc = usable_space - amount;
    while pc <= maxpc {
        let next = u16::from_be_bytes(buf[pc..pc + 2].try_into().unwrap());
        let size = u16::from_be_bytes(buf[pc + 2..pc + 4].try_into().unwrap());
        if amount <= size as usize {
            if amount == size as usize {
                // delete whole thing
                page_ref.write_u16(PAGE_HEADER_OFFSET_FIRST_FREEBLOCK, next);
            } else {
                // take only the part we are interested in by reducing the size
                let new_size = size - amount as u16;
                // size includes 4 bytes of freeblock
                // we need to leave the free block at least
                if new_size >= 4 {
                    buf[pc + 2..pc + 4].copy_from_slice(&new_size.to_be_bytes());
                } else {
                    // increase fragment size and delete entry from free list
                    buf[prev_pc..prev_pc + 2].copy_from_slice(&next.to_be_bytes());
                    let frag = page_ref.num_frag_free_bytes() + new_size as u8;
                    page_ref.write_u8(PAGE_HEADER_OFFSET_FRAGMENTED_BYTES_COUNT, frag);
                }
                pc += new_size as usize;
            }
            return Ok(pc);
        }
        prev_pc = pc;
        pc = next as usize;
        if pc <= prev_pc && pc != 0 {
            return Err(LimboError::Corrupt(
                "Free list not in ascending order".into(),
            ));
        }
    }
    if pc > maxpc + amount - 4 {
        return Err(LimboError::Corrupt(
            "Free block chain extends beyond page end".into(),
        ));
    }
    Ok(0)
}

pub fn btree_init_page(page: &PageRef, page_type: PageType, offset: usize, usable_space: u16) {
    // setup btree page
    let contents = page.get();
    debug!("btree_init_page(id={}, offset={})", contents.id, offset);
    let contents = contents.contents.as_mut().unwrap();
    contents.offset = offset;
    let id = page_type as u8;
    contents.write_u8(PAGE_HEADER_OFFSET_PAGE_TYPE, id);
    contents.write_u16(PAGE_HEADER_OFFSET_FIRST_FREEBLOCK, 0);
    contents.write_u16(PAGE_HEADER_OFFSET_CELL_COUNT, 0);

    contents.write_u16(PAGE_HEADER_OFFSET_CELL_CONTENT_AREA, usable_space);

    contents.write_u8(PAGE_HEADER_OFFSET_FRAGMENTED_BYTES_COUNT, 0);
    contents.write_u32(PAGE_HEADER_OFFSET_RIGHTMOST_PTR, 0);
}

fn to_static_buf(buf: &mut [u8]) -> &'static mut [u8] {
    unsafe { std::mem::transmute::<&mut [u8], &'static mut [u8]>(buf) }
}

fn edit_page(
    page: &mut PageContent,
    start_old_cells: usize,
    start_new_cells: usize,
    number_new_cells: usize,
    cell_array: &CellArray,
    usable_space: u16,
) -> Result<()> {
    tracing::trace!(
        "edit_page start_old_cells={} start_new_cells={} number_new_cells={} cell_array={}",
        start_old_cells,
        start_new_cells,
        number_new_cells,
        cell_array.cells.len()
    );
    let end_old_cells = start_old_cells + page.cell_count() + page.overflow_cells.len();
    let end_new_cells = start_new_cells + number_new_cells;
    let mut count_cells = page.cell_count();
    if start_old_cells < start_new_cells {
        let number_to_shift = page_free_array(
            page,
            start_old_cells,
            start_new_cells - start_old_cells,
            cell_array,
            usable_space,
        )?;
        // shift pointers left
        let buf = page.as_ptr();
        let (start, _) = page.cell_pointer_array_offset_and_size();
        buf.copy_within(
            start + (number_to_shift * 2)..start + (count_cells * 2),
            start,
        );
        count_cells -= number_to_shift;
    }
    if end_new_cells < end_old_cells {
        let number_tail_removed = page_free_array(
            page,
            end_new_cells,
            end_old_cells - end_new_cells,
            cell_array,
            usable_space,
        )?;
        assert!(count_cells >= number_tail_removed);
        count_cells -= number_tail_removed;
    }
    // TODO: make page_free_array defragment, for now I'm lazy so this will work for now.
    defragment_page(page, usable_space);
    // TODO: add to start
    if start_new_cells < start_old_cells {
        let count = number_new_cells.min(start_old_cells - start_new_cells);
        page_insert_array(page, start_new_cells, count, cell_array, 0, usable_space)?;
        count_cells += count;
    }
    // TODO: overflow cells
    for i in 0..page.overflow_cells.len() {
        let overflow_cell = &page.overflow_cells[i];
        // cell index in context of new list of cells that should be in the page
        if start_old_cells + overflow_cell.index >= start_new_cells {
            let cell_idx = start_old_cells + overflow_cell.index - start_new_cells;
            if cell_idx < number_new_cells {
                count_cells += 1;
                page_insert_array(
                    page,
                    start_new_cells + cell_idx,
                    1,
                    cell_array,
                    cell_idx,
                    usable_space,
                )?;
            }
        }
    }
    // TODO: append cells to end
    page_insert_array(
        page,
        start_new_cells + count_cells,
        number_new_cells - count_cells,
        cell_array,
        count_cells,
        usable_space,
    )?;
    // TODO: noverflow
    page.write_u16(PAGE_HEADER_OFFSET_CELL_COUNT, number_new_cells as u16);
    Ok(())
}

fn page_free_array(
    page: &mut PageContent,
    first: usize,
    count: usize,
    cell_array: &CellArray,
    usable_space: u16,
) -> Result<usize> {
    let buf = &mut page.as_ptr()[page.offset..usable_space as usize];
    let buf_range = buf.as_ptr_range();
    let mut number_of_cells_removed = 0;
    // TODO: implement fancy smart free block coalescing procedure instead of dumb free to
    // then defragment
    for i in first..first + count {
        let cell = &cell_array.cells[i];
        let cell_pointer = cell.as_ptr_range();
        // check if not overflow cell
        if cell_pointer.start >= buf_range.start && cell_pointer.start < buf_range.end {
            assert!(
                cell_pointer.end >= buf_range.start && cell_pointer.end <= buf_range.end,
                "whole cell should be inside the page"
            );
            // TODO: remove pointer too
            let offset = (cell_pointer.start as usize - buf_range.start as usize) as u16;
            let len = (cell_pointer.end as usize - cell_pointer.start as usize) as u16;
            free_cell_range(page, offset, len, usable_space)?;
            page.write_u16(PAGE_HEADER_OFFSET_CELL_COUNT, page.cell_count() as u16 - 1);
            number_of_cells_removed += 1;
        }
    }
    Ok(number_of_cells_removed)
}
fn page_insert_array(
    page: &mut PageContent,
    first: usize,
    count: usize,
    cell_array: &CellArray,
    mut start_insert: usize,
    usable_space: u16,
) -> Result<()> {
    // TODO: implement faster algorithm, this is doing extra work that's not needed.
    // See pageInsertArray to understand faster way.
    for i in first..first + count {
        insert_into_cell(page, cell_array.cells[i], start_insert, usable_space)?;
        start_insert += 1;
    }
    Ok(())
}

/// Free the range of bytes that a cell occupies.
/// This function also updates the freeblock list in the page.
/// Freeblocks are used to keep track of free space in the page,
/// and are organized as a linked list.
fn free_cell_range(
    page: &mut PageContent,
    mut offset: u16,
    len: u16,
    usable_space: u16,
) -> Result<()> {
    let mut size = len;
    let mut end = offset + len;
    let mut pointer_to_pc = page.offset as u16 + 1;
    // if the freeblock list is empty, we set this block as the first freeblock in the page header.
    let pc = if page.first_freeblock() == 0 {
        0
    } else {
        // if the freeblock list is not empty, and the offset is greater than the first freeblock,
        // then we need to do some more calculation to figure out where to insert the freeblock
        // in the freeblock linked list.
        let first_block = page.first_freeblock();

        let mut pc = first_block;

        while pc < offset {
            if pc <= pointer_to_pc {
                if pc == 0 {
                    break;
                }
                return Err(LimboError::Corrupt(
                    "free cell range free block not in ascending order".into(),
                ));
            }

            let next = page.read_u16_no_offset(pc as usize);
            pointer_to_pc = pc;
            pc = next;
        }

        if pc > usable_space - 4 {
            return Err(LimboError::Corrupt("Free block beyond usable space".into()));
        }
        let mut removed_fragmentation = 0;
        if pc > 0 && offset + len + 3 >= pc {
            removed_fragmentation = (pc - end) as u8;

            if end > pc {
                return Err(LimboError::Corrupt("Invalid block overlap".into()));
            }
            end = pc + page.read_u16_no_offset(pc as usize + 2);
            if end > usable_space {
                return Err(LimboError::Corrupt(
                    "Coalesced block extends beyond page".into(),
                ));
            }
            size = end - offset;
            pc = page.read_u16_no_offset(pc as usize);
        }

        if pointer_to_pc > page.offset as u16 + 1 {
            let prev_end = pointer_to_pc + page.read_u16_no_offset(pointer_to_pc as usize + 2);
            if prev_end + 3 >= offset {
                if prev_end > offset {
                    return Err(LimboError::Corrupt("Invalid previous block overlap".into()));
                }
                removed_fragmentation += (offset - prev_end) as u8;
                size = end - pointer_to_pc;
                offset = pointer_to_pc;
            }
        }
        if removed_fragmentation > page.num_frag_free_bytes() {
            return Err(LimboError::Corrupt("Invalid fragmentation count".into()));
        }
        let frag = page.num_frag_free_bytes() - removed_fragmentation;
        page.write_u8(PAGE_HEADER_OFFSET_FRAGMENTED_BYTES_COUNT, frag);

        pc
    };

    if offset <= page.cell_content_area() {
        if offset < page.cell_content_area() {
            return Err(LimboError::Corrupt("Free block before content area".into()));
        }
        if pointer_to_pc != page.offset as u16 + PAGE_HEADER_OFFSET_FIRST_FREEBLOCK as u16 {
            return Err(LimboError::Corrupt("Invalid content area merge".into()));
        }
        page.write_u16(PAGE_HEADER_OFFSET_FIRST_FREEBLOCK, pc);
        page.write_u16(PAGE_HEADER_OFFSET_CELL_CONTENT_AREA, end);
    } else {
        page.write_u16_no_offset(pointer_to_pc as usize, offset);
        page.write_u16_no_offset(offset as usize, pc);
        page.write_u16_no_offset(offset as usize + 2, size);
    }
    Ok(())
}

/// Defragment a page. This means packing all the cells to the end of the page.
fn defragment_page(page: &PageContent, usable_space: u16) {
    tracing::debug!("defragment_page");
    let cloned_page = page.clone();
    // TODO(pere): usable space should include offset probably
    let mut cbrk = usable_space;

    // TODO: implement fast algorithm

    let last_cell = usable_space - 4;
    let first_cell = cloned_page.unallocated_region_start() as u16;

    if cloned_page.cell_count() > 0 {
        let read_buf = cloned_page.as_ptr();
        let write_buf = page.as_ptr();

        for i in 0..cloned_page.cell_count() {
            let (cell_offset, _) = page.cell_pointer_array_offset_and_size();
            let cell_idx = cell_offset + (i * 2);

            let pc = cloned_page.read_u16_no_offset(cell_idx);
            if pc > last_cell {
                unimplemented!("corrupted page");
            }

            assert!(pc <= last_cell);

            let (_, size) = cloned_page.cell_get_raw_region(
                i,
                payload_overflow_threshold_max(page.page_type(), usable_space),
                payload_overflow_threshold_min(page.page_type(), usable_space),
                usable_space as usize,
            );
            let size = size as u16;
            cbrk -= size;
            if cbrk < first_cell || pc + size > usable_space {
                todo!("corrupt");
            }
            assert!(cbrk + size <= usable_space && cbrk >= first_cell);
            // set new pointer
            page.write_u16_no_offset(cell_idx, cbrk);
            // copy payload
            write_buf[cbrk as usize..cbrk as usize + size as usize]
                .copy_from_slice(&read_buf[pc as usize..pc as usize + size as usize]);
        }
    }

    // assert!( nfree >= 0 );
    // if( data[hdr+7]+cbrk-iCellFirst!=pPage->nFree ){
    //   return SQLITE_CORRUPT_PAGE(pPage);
    // }
    assert!(cbrk >= first_cell);

    // set new first byte of cell content
    page.write_u16(PAGE_HEADER_OFFSET_CELL_CONTENT_AREA, cbrk as u16);
    // set free block to 0, unused spaced can be retrieved from gap between cell pointer end and content start
    page.write_u16(PAGE_HEADER_OFFSET_FIRST_FREEBLOCK, 0);
    page.write_u8(PAGE_HEADER_OFFSET_FRAGMENTED_BYTES_COUNT, 0);
}

/// Insert a record into a cell.
/// If the cell overflows, an overflow cell is created.
/// insert_into_cell() is called from insert_into_page(),
/// and the overflow cell count is used to determine if the page overflows,
/// i.e. whether we need to balance the btree after the insert.
fn insert_into_cell(
    page: &mut PageContent,
    payload: &[u8],
    cell_idx: usize,
    usable_space: u16,
) -> Result<()> {
    assert!(
        cell_idx <= page.cell_count(),
        "attempting to add cell to an incorrect place cell_idx={} cell_count={}",
        cell_idx,
        page.cell_count()
    );
    let free = compute_free_space(page, usable_space);
    const CELL_POINTER_SIZE_BYTES: usize = 2;
    let enough_space = payload.len() + CELL_POINTER_SIZE_BYTES <= free as usize;
    if !enough_space {
        // add to overflow cell
        page.overflow_cells.push(OverflowCell {
            index: cell_idx,
            payload: Pin::new(Vec::from(payload)),
        });
        return Ok(());
    }

    // TODO: insert into cell payload in internal page
    let new_cell_data_pointer = allocate_cell_space(page, payload.len() as u16, usable_space)?;
    let buf = page.as_ptr();

    // copy data
    buf[new_cell_data_pointer as usize..new_cell_data_pointer as usize + payload.len()]
        .copy_from_slice(payload);
    //  memmove(pIns+2, pIns, 2*(pPage->nCell - i));
    let (cell_pointer_array_start, _) = page.cell_pointer_array_offset_and_size();
    let cell_pointer_cur_idx = cell_pointer_array_start + (CELL_POINTER_SIZE_BYTES * cell_idx);

    // move existing pointers forward by CELL_POINTER_SIZE_BYTES...
    let n_cells_forward = page.cell_count() - cell_idx;
    let n_bytes_forward = CELL_POINTER_SIZE_BYTES * n_cells_forward;
    if n_bytes_forward > 0 {
        buf.copy_within(
            cell_pointer_cur_idx..cell_pointer_cur_idx + n_bytes_forward,
            cell_pointer_cur_idx + CELL_POINTER_SIZE_BYTES,
        );
    }
    // ...and insert new cell pointer at the current index
    page.write_u16_no_offset(cell_pointer_cur_idx, new_cell_data_pointer);

    // update cell count
    let new_n_cells = (page.cell_count() + 1) as u16;
    page.write_u16(PAGE_HEADER_OFFSET_CELL_COUNT, new_n_cells);
    Ok(())
}

/// Free blocks can be zero, meaning the "real free space" that can be used to allocate is expected to be between first cell byte
/// and end of cell pointer area.
#[allow(unused_assignments)]
fn compute_free_space(page: &PageContent, usable_space: u16) -> u16 {
    // TODO(pere): maybe free space is not calculated correctly with offset

    // Usable space, not the same as free space, simply means:
    // space that is not reserved for extensions by sqlite. Usually reserved_space is 0.
    let usable_space = usable_space as usize;

    let mut cell_content_area_start = page.cell_content_area();
    // A zero value for the cell content area pointer is interpreted as 65536.
    // See https://www.sqlite.org/fileformat.html
    // The max page size for a sqlite database is 64kiB i.e. 65536 bytes.
    // 65536 is u16::MAX + 1, and since cell content grows from right to left, this means
    // the cell content area pointer is at the end of the page,
    // i.e.
    // 1. the page size is 64kiB
    // 2. there are no cells on the page
    // 3. there is no reserved space at the end of the page
    if cell_content_area_start == 0 {
        cell_content_area_start = u16::MAX;
    }

    // The amount of free space is the sum of:
    // #1. the size of the unallocated region
    // #2. fragments (isolated 1-3 byte chunks of free space within the cell content area)
    // #3. freeblocks (linked list of blocks of at least 4 bytes within the cell content area that are not in use due to e.g. deletions)

    let pointer_size = if matches!(page.page_type(), PageType::TableLeaf | PageType::IndexLeaf) {
        0
    } else {
        4
    };
    let first_cell = page.offset + 8 + pointer_size + (2 * page.cell_count());
    let mut free_space_bytes =
        cell_content_area_start as usize + page.num_frag_free_bytes() as usize;

    // #3 is computed by iterating over the freeblocks linked list
    let mut cur_freeblock_ptr = page.first_freeblock() as usize;
    if cur_freeblock_ptr > 0 {
        if cur_freeblock_ptr < cell_content_area_start as usize {
            // Freeblocks exist in the cell content area e.g. after deletions
            // They should never exist in the unused area of the page.
            todo!("corrupted page");
        }

        let mut next = 0;
        let mut size = 0;
        loop {
            // TODO: check corruption icellast
            next = page.read_u16_no_offset(cur_freeblock_ptr) as usize; // first 2 bytes in freeblock = next freeblock pointer
            size = page.read_u16_no_offset(cur_freeblock_ptr + 2) as usize; // next 2 bytes in freeblock = size of current freeblock
            free_space_bytes += size;
            // Freeblocks are in order from left to right on the page,
            // so next pointer should > current pointer + its size, or 0 if no next block exists.
            if next <= cur_freeblock_ptr + size + 3 {
                break;
            }
            cur_freeblock_ptr = next;
        }

        // Next should always be 0 (NULL) at this point since we have reached the end of the freeblocks linked list
        assert!(
            next == 0,
            "corrupted page: freeblocks list not in ascending order"
        );

        assert!(
            cur_freeblock_ptr + size <= usable_space,
            "corrupted page: last freeblock extends last page end"
        );
    }

    assert!(
        free_space_bytes <= usable_space,
        "corrupted page: free space is greater than usable space"
    );

    // if( nFree>usableSize || nFree<iCellFirst ){
    //   return SQLITE_CORRUPT_PAGE(pPage);
    // }

    free_space_bytes as u16 - first_cell as u16
}

/// Allocate space for a cell on a page.
fn allocate_cell_space(page_ref: &PageContent, amount: u16, usable_space: u16) -> Result<u16> {
    let amount = amount as usize;

    let (cell_offset, _) = page_ref.cell_pointer_array_offset_and_size();
    let gap = cell_offset + 2 * page_ref.cell_count();
    let mut top = page_ref.cell_content_area() as usize;

    // there are free blocks and enough space
    if page_ref.first_freeblock() != 0 && gap + 2 <= top {
        // find slot
        let pc = find_free_cell(page_ref, usable_space, amount)?;
        if pc != 0 {
            return Ok(pc as u16);
        }
        /* fall through, we might need to defragment */
    }

    if gap + 2 + amount > top {
        // defragment
        defragment_page(page_ref, usable_space);
        top = page_ref.read_u16(PAGE_HEADER_OFFSET_CELL_CONTENT_AREA) as usize;
    }

    top -= amount;

    page_ref.write_u16(PAGE_HEADER_OFFSET_CELL_CONTENT_AREA, top as u16);

    assert!(top + amount <= usable_space as usize);
    Ok(top as u16)
}

/// Fill in the cell payload with the record.
/// If the record is too large to fit in the cell, it will spill onto overflow pages.
fn fill_cell_payload(
    page_type: PageType,
    int_key: Option<u64>,
    cell_payload: &mut Vec<u8>,
    record: &Record,
    usable_space: u16,
    pager: Rc<Pager>,
) {
    assert!(matches!(
        page_type,
        PageType::TableLeaf | PageType::IndexLeaf
    ));
    // TODO: make record raw from start, having to serialize is not good
    let mut record_buf = Vec::new();
    record.serialize(&mut record_buf);

    // fill in header
    if matches!(page_type, PageType::TableLeaf) {
        let int_key = int_key.unwrap();
        write_varint_to_vec(record_buf.len() as u64, cell_payload);
        write_varint_to_vec(int_key, cell_payload);
    } else {
        write_varint_to_vec(record_buf.len() as u64, cell_payload);
    }

    let payload_overflow_threshold_max =
        payload_overflow_threshold_max(page_type.clone(), usable_space);
    debug!(
        "fill_cell_payload(record_size={}, payload_overflow_threshold_max={})",
        record_buf.len(),
        payload_overflow_threshold_max
    );
    if record_buf.len() <= payload_overflow_threshold_max {
        // enough allowed space to fit inside a btree page
        cell_payload.extend_from_slice(record_buf.as_slice());
        return;
    }

    let payload_overflow_threshold_min = payload_overflow_threshold_min(page_type, usable_space);
    // see e.g. https://github.com/sqlite/sqlite/blob/9591d3fe93936533c8c3b0dc4d025ac999539e11/src/dbstat.c#L371
    let mut space_left = payload_overflow_threshold_min
        + (record_buf.len() - payload_overflow_threshold_min) % (usable_space as usize - 4);

    if space_left > payload_overflow_threshold_max {
        space_left = payload_overflow_threshold_min;
    }

    // cell_size must be equal to first value of space_left as this will be the bytes copied to non-overflow page.
    let cell_size = space_left + cell_payload.len() + 4; // 4 is the number of bytes of pointer to first overflow page
    let mut to_copy_buffer = record_buf.as_slice();

    let prev_size = cell_payload.len();
    cell_payload.resize(prev_size + space_left + 4, 0);
    let mut pointer = unsafe { cell_payload.as_mut_ptr().add(prev_size) };
    let mut pointer_to_next = unsafe { cell_payload.as_mut_ptr().add(prev_size + space_left) };
    let mut overflow_pages = Vec::new();

    loop {
        let to_copy = space_left.min(to_copy_buffer.len());
        unsafe { std::ptr::copy(to_copy_buffer.as_ptr(), pointer, to_copy) };

        let left = to_copy_buffer.len() - to_copy;
        if left == 0 {
            break;
        }

        // we still have bytes to add, we will need to allocate new overflow page
        let overflow_page = allocate_overflow_page(pager.clone());
        overflow_pages.push(overflow_page.clone());
        {
            let id = overflow_page.get().id as u32;
            let contents = overflow_page.get().contents.as_mut().unwrap();

            // TODO: take into account offset here?
            let buf = contents.as_ptr();
            let as_bytes = id.to_be_bytes();
            // update pointer to new overflow page
            unsafe { std::ptr::copy(as_bytes.as_ptr(), pointer_to_next, 4) };

            pointer = unsafe { buf.as_mut_ptr().add(4) };
            pointer_to_next = buf.as_mut_ptr();
            space_left = usable_space as usize - 4;
        }

        to_copy_buffer = &to_copy_buffer[to_copy..];
    }

    assert_eq!(cell_size, cell_payload.len());
}

/// Allocate a new overflow page.
/// This is done when a cell overflows and new space is needed.
fn allocate_overflow_page(pager: Rc<Pager>) -> PageRef {
    let page = pager.allocate_page().unwrap();

    // setup overflow page
    let contents = page.get().contents.as_mut().unwrap();
    let buf = contents.as_ptr();
    buf.fill(0);

    page
}

/// Returns the maximum payload size (X) that can be stored directly on a b-tree page without spilling to overflow pages.
///
/// For table leaf pages: X = usable_size - 35
/// For index pages: X = ((usable_size - 12) * 64/255) - 23
///
/// The usable size is the total page size less the reserved space at the end of each page.
/// These thresholds are designed to:
/// - Give a minimum fanout of 4 for index b-trees
/// - Ensure enough payload is on the b-tree page that the record header can usually be accessed
///   without consulting an overflow page
fn payload_overflow_threshold_max(page_type: PageType, usable_space: u16) -> usize {
    match page_type {
        PageType::IndexInterior | PageType::IndexLeaf => {
            ((usable_space as usize - 12) * 64 / 255) - 23 // Index page formula
        }
        PageType::TableInterior | PageType::TableLeaf => {
            usable_space as usize - 35 // Table leaf page formula
        }
    }
}

/// Returns the minimum payload size (M) that must be stored on the b-tree page before spilling to overflow pages is allowed.
///
/// For all page types: M = ((usable_size - 12) * 32/255) - 23
///
/// When payload size P exceeds max_local():
/// - If K = M + ((P-M) % (usable_size-4)) <= max_local(): store K bytes on page
/// - Otherwise: store M bytes on page
///
/// The remaining bytes are stored on overflow pages in both cases.
fn payload_overflow_threshold_min(_page_type: PageType, usable_space: u16) -> usize {
    // Same formula for all page types
    ((usable_space as usize - 12) * 32 / 255) - 23
}

/// Drop a cell from a page.
/// This is done by freeing the range of bytes that the cell occupies.
fn drop_cell(page: &mut PageContent, cell_idx: usize, usable_space: u16) -> Result<()> {
    let (cell_start, cell_len) = page.cell_get_raw_region(
        cell_idx,
        payload_overflow_threshold_max(page.page_type(), usable_space),
        payload_overflow_threshold_min(page.page_type(), usable_space),
        usable_space as usize,
    );
    free_cell_range(page, cell_start as u16, cell_len as u16, usable_space)?;
    if page.cell_count() > 1 {
        shift_pointers_left(page, cell_idx);
    } else {
        page.write_u16(PAGE_HEADER_OFFSET_CELL_CONTENT_AREA, usable_space);
        page.write_u16(PAGE_HEADER_OFFSET_FIRST_FREEBLOCK, 0);
        page.write_u8(PAGE_HEADER_OFFSET_FRAGMENTED_BYTES_COUNT, 0);
    }
    page.write_u16(PAGE_HEADER_OFFSET_CELL_COUNT, page.cell_count() as u16 - 1);
    Ok(())
}

/// Shift pointers to the left once starting from a cell position
/// This is useful when we remove a cell and we want to move left the cells from the right to fill
/// the empty space that's not needed
fn shift_pointers_left(page: &mut PageContent, cell_idx: usize) {
    assert!(page.cell_count() > 0);
    let buf = page.as_ptr();
    let (start, _) = page.cell_pointer_array_offset_and_size();
    let start = start + (cell_idx * 2) + 2;
    let right_cells = page.cell_count() - cell_idx - 1;
    let amount_to_shift = right_cells * 2;
    buf.copy_within(start..start + amount_to_shift, start - 2);
}

#[cfg(test)]
mod tests {
    use rand_chacha::rand_core::RngCore;
    use rand_chacha::rand_core::SeedableRng;
    use rand_chacha::ChaCha8Rng;

    use super::*;
    use crate::io::{Buffer, Completion, MemoryIO, OpenFlags, IO};
    use crate::storage::database::FileStorage;
    use crate::storage::page_cache::DumbLruPageCache;
    use crate::storage::sqlite3_ondisk;
    use crate::storage::sqlite3_ondisk::DatabaseHeader;
    use crate::types::Text;
    use crate::{BufferPool, DatabaseStorage, WalFile, WalFileShared, WriteCompletion};
    use std::cell::RefCell;
    use std::ops::Deref;
    use std::panic;
    use std::rc::Rc;
    use std::sync::Arc;

    use rand::{thread_rng, Rng};
    use tempfile::TempDir;

    use crate::{
        io::BufferData,
        storage::{
            btree::{
                compute_free_space, fill_cell_payload, payload_overflow_threshold_max,
                payload_overflow_threshold_min,
            },
            pager::PageRef,
            sqlite3_ondisk::{BTreeCell, PageContent, PageType},
        },
        types::{OwnedValue, Record},
        Database, Page, Pager, PlatformIO,
    };

    use super::{btree_init_page, defragment_page, drop_cell, insert_into_cell};

    #[allow(clippy::arc_with_non_send_sync)]
    fn get_page(id: usize) -> PageRef {
        let page = Arc::new(Page::new(id));

        let drop_fn = Rc::new(|_| {});
        let inner = PageContent {
            offset: 0,
            buffer: Rc::new(RefCell::new(Buffer::new(
                BufferData::new(vec![0; 4096]),
                drop_fn,
            ))),
            overflow_cells: Vec::new(),
        };
        page.get().contents.replace(inner);

        btree_init_page(&page, PageType::TableLeaf, 0, 4096);
        page
    }

    #[allow(clippy::arc_with_non_send_sync)]
    fn get_database() -> Arc<Database> {
        let mut path = TempDir::new().unwrap().into_path();
        path.push("test.db");
        {
            let connection = rusqlite::Connection::open(&path).unwrap();
            connection
                .pragma_update(None, "journal_mode", "wal")
                .unwrap();
        }
        let io: Arc<dyn IO> = Arc::new(PlatformIO::new().unwrap());
        let db = Database::open_file(io.clone(), path.to_str().unwrap()).unwrap();

        db
    }

    fn ensure_cell(page: &mut PageContent, cell_idx: usize, payload: &Vec<u8>) {
        let cell = page.cell_get_raw_region(
            cell_idx,
            payload_overflow_threshold_max(page.page_type(), 4096),
            payload_overflow_threshold_min(page.page_type(), 4096),
            4096,
        );
        tracing::trace!("cell idx={} start={} len={}", cell_idx, cell.0, cell.1);
        let buf = &page.as_ptr()[cell.0..cell.0 + cell.1];
        assert_eq!(buf.len(), payload.len());
        assert_eq!(buf, payload);
    }

    fn add_record(
        id: usize,
        pos: usize,
        page: &mut PageContent,
        record: Record,
        db: &Arc<Database>,
    ) -> Vec<u8> {
        let mut payload: Vec<u8> = Vec::new();
        fill_cell_payload(
            page.page_type(),
            Some(id as u64),
            &mut payload,
            &record,
            4096,
            db.pager.clone(),
        );
        insert_into_cell(page, &payload, pos, 4096).unwrap();
        payload
    }

    #[test]
    fn test_insert_cell() {
        let db = get_database();
        let page = get_page(2);
        let page = page.get_contents();
        let header_size = 8;
        let record = Record::new([OwnedValue::Integer(1)].to_vec());
        let payload = add_record(1, 0, page, record, &db);
        assert_eq!(page.cell_count(), 1);
        let free = compute_free_space(page, 4096);
        assert_eq!(free, 4096 - payload.len() as u16 - 2 - header_size);

        let cell_idx = 0;
        ensure_cell(page, cell_idx, &payload);
    }

    struct Cell {
        pos: usize,
        payload: Vec<u8>,
    }

    #[test]
    fn test_drop_1() {
        let db = get_database();

        let page = get_page(2);
        let page = page.get_contents();
        let header_size = 8;

        let mut total_size = 0;
        let mut cells = Vec::new();
        let usable_space = 4096;
        for i in 0..3 {
            let record = Record::new([OwnedValue::Integer(i as i64)].to_vec());
            let payload = add_record(i, i, page, record, &db);
            assert_eq!(page.cell_count(), i + 1);
            let free = compute_free_space(page, usable_space);
            total_size += payload.len() as u16 + 2;
            assert_eq!(free, 4096 - total_size - header_size);
            cells.push(Cell { pos: i, payload });
        }

        for (i, cell) in cells.iter().enumerate() {
            ensure_cell(page, i, &cell.payload);
        }
        cells.remove(1);
        drop_cell(page, 1, usable_space).unwrap();

        for (i, cell) in cells.iter().enumerate() {
            ensure_cell(page, i, &cell.payload);
        }
    }

    fn validate_btree(pager: Rc<Pager>, page_idx: usize) -> (usize, bool) {
        let cursor = BTreeCursor::new(pager.clone(), page_idx);
        let page = pager.read_page(page_idx).unwrap();
        let page = page.get();
        let contents = page.contents.as_ref().unwrap();
        let page_type = contents.page_type();
        let mut previous_key = None;
        let mut valid = true;
        let mut depth = None;
        for cell_idx in 0..contents.cell_count() {
            let cell = contents
                .cell_get(
                    cell_idx,
                    pager.clone(),
                    payload_overflow_threshold_max(page_type, 4096),
                    payload_overflow_threshold_min(page_type, 4096),
                    cursor.usable_space(),
                )
                .unwrap();
            let current_depth = match cell {
                BTreeCell::TableLeafCell(..) => 1,
                BTreeCell::TableInteriorCell(TableInteriorCell {
                    _left_child_page, ..
                }) => {
                    let (child_depth, child_valid) =
                        validate_btree(pager.clone(), _left_child_page as usize);
                    valid &= child_valid;
                    child_depth
                }
                _ => panic!("unsupported btree cell: {:?}", cell),
            };
            depth = Some(depth.unwrap_or(current_depth + 1));
            if depth != Some(current_depth + 1) {
                tracing::error!("depth is different for child of page {}", page_idx);
                valid = false;
            }
            match cell {
                BTreeCell::TableInteriorCell(TableInteriorCell { _rowid, .. })
                | BTreeCell::TableLeafCell(TableLeafCell { _rowid, .. }) => {
                    if previous_key.is_some() && previous_key.unwrap() >= _rowid {
                        tracing::error!(
                            "keys are in bad order: prev={:?}, current={}",
                            previous_key,
                            _rowid
                        );
                        valid = false;
                    }
                    previous_key = Some(_rowid);
                }
                _ => panic!("unsupported btree cell: {:?}", cell),
            }
        }
        if let Some(right) = contents.rightmost_pointer() {
            let (right_depth, right_valid) = validate_btree(pager.clone(), right as usize);
            valid &= right_valid;
            depth = Some(depth.unwrap_or(right_depth + 1));
            if depth != Some(right_depth + 1) {
                tracing::error!("depth is different for child of page {}", page_idx);
                valid = false;
            }
        }
        (depth.unwrap(), valid)
    }

    fn format_btree(pager: Rc<Pager>, page_idx: usize, depth: usize) -> String {
        let cursor = BTreeCursor::new(pager.clone(), page_idx);
        let page = pager.read_page(page_idx).unwrap();
        let page = page.get();
        let contents = page.contents.as_ref().unwrap();
        let page_type = contents.page_type();
        let mut current = Vec::new();
        let mut child = Vec::new();
        for cell_idx in 0..contents.cell_count() {
            let cell = contents
                .cell_get(
                    cell_idx,
                    pager.clone(),
                    payload_overflow_threshold_max(page_type, 4096),
                    payload_overflow_threshold_min(page_type, 4096),
                    cursor.usable_space(),
                )
                .unwrap();
            match cell {
                BTreeCell::TableInteriorCell(cell) => {
                    current.push(format!(
                        "node[rowid:{}, ptr(<=):{}]",
                        cell._rowid, cell._left_child_page
                    ));
                    child.push(format_btree(
                        pager.clone(),
                        cell._left_child_page as usize,
                        depth + 2,
                    ));
                }
                BTreeCell::TableLeafCell(cell) => {
                    current.push(format!(
                        "leaf[rowid:{}, len(payload):{}, overflow:{}]",
                        cell._rowid,
                        cell._payload.len(),
                        cell.first_overflow_page.is_some()
                    ));
                }
                _ => panic!("unsupported btree cell: {:?}", cell),
            }
        }
        if let Some(rightmost) = contents.rightmost_pointer() {
            child.push(format_btree(pager.clone(), rightmost as usize, depth + 2));
        }
        let current = format!(
            "{}-page:{}, ptr(right):{}\n{}+cells:{}",
            " ".repeat(depth),
            page_idx,
            contents.rightmost_pointer().unwrap_or(0),
            " ".repeat(depth),
            current.join(", ")
        );
        if child.is_empty() {
            current
        } else {
            current + "\n" + &child.join("\n")
        }
    }

    fn empty_btree() -> (Rc<Pager>, usize) {
        let db_header = DatabaseHeader::default();
        let page_size = db_header.page_size as usize;

        #[allow(clippy::arc_with_non_send_sync)]
        let io: Arc<dyn IO> = Arc::new(MemoryIO::new().unwrap());
        let io_file = io.open_file("test.db", OpenFlags::Create, false).unwrap();
        let page_io = Rc::new(FileStorage::new(io_file));

        let buffer_pool = Rc::new(BufferPool::new(db_header.page_size as usize));
        let wal_shared = WalFileShared::open_shared(&io, "test.wal", db_header.page_size).unwrap();
        let wal_file = WalFile::new(io.clone(), page_size, wal_shared, buffer_pool.clone());
        let wal = Rc::new(RefCell::new(wal_file));

        let page_cache = Arc::new(parking_lot::RwLock::new(DumbLruPageCache::new(10)));
        let pager = {
            let db_header = Rc::new(RefCell::new(db_header.clone()));
            Pager::finish_open(db_header, page_io, wal, io, page_cache, buffer_pool).unwrap()
        };
        let pager = Rc::new(pager);
        let page1 = pager.allocate_page().unwrap();
        btree_init_page(&page1, PageType::TableLeaf, 0, 4096);
        (pager, page1.get().id)
    }

    #[test]
    #[ignore]
    pub fn btree_insert_fuzz_ex() {
        for sequence in [
            &[
                (777548915, 3364),
                (639157228, 3796),
                (709175417, 1214),
                (390824637, 210),
                (906124785, 1481),
                (197677875, 1305),
                (457946262, 3734),
                (956825466, 592),
                (835875722, 1334),
                (649214013, 1250),
                (531143011, 1788),
                (765057993, 2351),
                (510007766, 1349),
                (884516059, 822),
                (81604840, 2545),
            ]
            .as_slice(),
            &[
                (293471650, 2452),
                (163608869, 627),
                (544576229, 464),
                (705823748, 3441),
            ]
            .as_slice(),
            &[
                (987283511, 2924),
                (261851260, 1766),
                (343847101, 1657),
                (315844794, 572),
            ]
            .as_slice(),
            &[
                (987283511, 2924),
                (261851260, 1766),
                (343847101, 1657),
                (315844794, 572),
                (649272840, 1632),
                (723398505, 3140),
                (334416967, 3874),
            ]
            .as_slice(),
        ] {
            let (pager, root_page) = empty_btree();
            let mut cursor = BTreeCursor::new(pager.clone(), root_page);
            for (key, size) in sequence.iter() {
                run_until_done(
                    || {
                        let key = SeekKey::TableRowId(*key as u64);
                        cursor.move_to(key, SeekOp::EQ)
                    },
                    pager.deref(),
                )
                .unwrap();
                let key = OwnedValue::Integer(*key);
                let value = Record::new(vec![OwnedValue::Blob(Rc::new(vec![0; *size]))]);
                tracing::info!("insert key:{}", key);
                run_until_done(|| cursor.insert(&key, &value, true), pager.deref()).unwrap();
                tracing::info!(
                    "=========== btree ===========\n{}\n\n",
                    format_btree(pager.clone(), root_page, 0)
                );
            }
            for (key, _) in sequence.iter() {
                let seek_key = SeekKey::TableRowId(*key as u64);
                assert!(
                    matches!(
                        cursor.seek(seek_key, SeekOp::EQ).unwrap(),
                        CursorResult::Ok(true)
                    ),
                    "key {} is not found",
                    key
                );
            }
        }
    }

    fn rng_from_time() -> (ChaCha8Rng, u64) {
        let seed = std::time::SystemTime::now()
            .duration_since(std::time::UNIX_EPOCH)
            .unwrap()
            .as_secs();
        let rng = ChaCha8Rng::seed_from_u64(seed);
        (rng, seed)
    }

    fn btree_insert_fuzz_run(
        attempts: usize,
        inserts: usize,
        size: impl Fn(&mut ChaCha8Rng) -> usize,
    ) {
        let (mut rng, seed) = rng_from_time();
        tracing::info!("super seed: {}", seed);
        for _ in 0..attempts {
            let (pager, root_page) = empty_btree();
            let mut cursor = BTreeCursor::new(pager.clone(), root_page);
            let mut keys = Vec::new();
            let seed = rng.next_u64();
            tracing::info!("seed: {}", seed);
            let mut rng = ChaCha8Rng::seed_from_u64(seed);
            for insert_id in 0..inserts {
                let size = size(&mut rng);
                let key = (rng.next_u64() % (1 << 30)) as i64;
                keys.push(key);
                tracing::info!(
                    "INSERT INTO t VALUES ({}, randomblob({})); -- {}",
                    key,
                    size,
                    insert_id
                );
                run_until_done(
                    || {
                        let key = SeekKey::TableRowId(key as u64);
                        cursor.move_to(key, SeekOp::EQ)
                    },
                    pager.deref(),
                )
                .unwrap();

                let key = OwnedValue::Integer(key);
                let value = Record::new(vec![OwnedValue::Blob(Rc::new(vec![0; size]))]);
                run_until_done(|| cursor.insert(&key, &value, true), pager.deref()).unwrap();
            }
            tracing::info!(
                "=========== btree ===========\n{}\n\n",
                format_btree(pager.clone(), root_page, 0)
            );
            if matches!(validate_btree(pager.clone(), root_page), (_, false)) {
                panic!("invalid btree");
            }
            for key in keys.iter() {
                let seek_key = SeekKey::TableRowId(*key as u64);
                assert!(
                    matches!(
                        cursor.seek(seek_key, SeekOp::EQ).unwrap(),
                        CursorResult::Ok(true)
                    ),
                    "key {} is not found",
                    key
                );
            }
        }
    }
    #[test]
    pub fn test_drop_odd() {
        let db = get_database();

        let page = get_page(2);
        let page = page.get_contents();
        let header_size = 8;

        let mut total_size = 0;
        let mut cells = Vec::new();
        let usable_space = 4096;
        let total_cells = 10;
        for i in 0..total_cells {
            let record = Record::new([OwnedValue::Integer(i as i64)].to_vec());
            let payload = add_record(i, i, page, record, &db);
            assert_eq!(page.cell_count(), i + 1);
            let free = compute_free_space(page, usable_space);
            total_size += payload.len() as u16 + 2;
            assert_eq!(free, 4096 - total_size - header_size);
            cells.push(Cell { pos: i, payload });
        }

        let mut removed = 0;
        let mut new_cells = Vec::new();
        for cell in cells {
            if cell.pos % 2 == 1 {
                drop_cell(page, cell.pos - removed, usable_space).unwrap();
                removed += 1;
            } else {
                new_cells.push(cell);
            }
        }
        let cells = new_cells;
        for (i, cell) in cells.iter().enumerate() {
            ensure_cell(page, i, &cell.payload);
        }

        for (i, cell) in cells.iter().enumerate() {
            ensure_cell(page, i, &cell.payload);
        }
    }

    #[test]
    #[ignore]
    pub fn btree_insert_fuzz_run_equal_size() {
        for size in 1..8 {
            tracing::info!("======= size:{} =======", size);
            btree_insert_fuzz_run(2, 1024, |_| size);
        }
    }

    #[test]
    #[ignore]
    pub fn btree_insert_fuzz_run_random() {
        btree_insert_fuzz_run(128, 16, |rng| (rng.next_u32() % 4096) as usize);
    }

    #[test]
    #[ignore]
    pub fn btree_insert_fuzz_run_small() {
        btree_insert_fuzz_run(1, 1024, |rng| (rng.next_u32() % 128) as usize);
    }

    #[test]
    #[ignore]
    pub fn btree_insert_fuzz_run_big() {
        btree_insert_fuzz_run(64, 32, |rng| 3 * 1024 + (rng.next_u32() % 1024) as usize);
    }

    #[test]
    #[ignore]
    pub fn btree_insert_fuzz_run_overflow() {
        btree_insert_fuzz_run(64, 32, |rng| (rng.next_u32() % 32 * 1024) as usize);
    }

    #[allow(clippy::arc_with_non_send_sync)]
    fn setup_test_env(database_size: u32) -> (Rc<Pager>, Rc<RefCell<DatabaseHeader>>) {
        let page_size = 512;
        let mut db_header = DatabaseHeader::default();
        db_header.page_size = page_size;
        db_header.database_size = database_size;
        let db_header = Rc::new(RefCell::new(db_header));

        let buffer_pool = Rc::new(BufferPool::new(10));

        // Initialize buffer pool with correctly sized buffers
        for _ in 0..10 {
            let vec = vec![0; page_size as usize]; // Initialize with correct length, not just capacity
            buffer_pool.put(Pin::new(vec));
        }

        let io: Arc<dyn IO> = Arc::new(MemoryIO::new().unwrap());
        let page_io = Rc::new(FileStorage::new(
            io.open_file("test.db", OpenFlags::Create, false).unwrap(),
        ));

        let drop_fn = Rc::new(|_buf| {});
        let buf = Rc::new(RefCell::new(Buffer::allocate(page_size as usize, drop_fn)));
        {
            let mut buf_mut = buf.borrow_mut();
            let buf_slice = buf_mut.as_mut_slice();
            sqlite3_ondisk::write_header_to_buf(buf_slice, &db_header.borrow());
        }

        let write_complete = Box::new(|_| {});
        let c = Completion::Write(WriteCompletion::new(write_complete));
        page_io.write_page(1, buf.clone(), c).unwrap();

        let wal_shared = WalFileShared::open_shared(&io, "test.wal", page_size).unwrap();
        let wal = Rc::new(RefCell::new(WalFile::new(
            io.clone(),
            page_size as usize,
            wal_shared,
            buffer_pool.clone(),
        )));

        let pager = Rc::new(
            Pager::finish_open(
                db_header.clone(),
                page_io,
                wal,
                io,
                Arc::new(parking_lot::RwLock::new(DumbLruPageCache::new(10))),
                buffer_pool,
            )
            .unwrap(),
        );

        pager.io.run_once().unwrap();

        (pager, db_header)
    }

    #[test]
    #[ignore]
    pub fn test_clear_overflow_pages() -> Result<()> {
        let (pager, db_header) = setup_test_env(5);
        let mut cursor = BTreeCursor::new(pager.clone(), 1);

        let max_local = payload_overflow_threshold_max(PageType::TableLeaf, 4096);
        let usable_size = cursor.usable_space();

        // Create a large payload that will definitely trigger overflow
        let large_payload = vec![b'A'; max_local + usable_size];

        // Setup overflow pages (2, 3, 4) with linking
        let mut current_page = 2u32;
        while current_page <= 4 {
            let drop_fn = Rc::new(|_buf| {});
            let buf = Rc::new(RefCell::new(Buffer::allocate(
                db_header.borrow().page_size as usize,
                drop_fn,
            )));
            let write_complete = Box::new(|_| {});
            let c = Completion::Write(WriteCompletion::new(write_complete));
            pager
                .page_io
                .write_page(current_page as usize, buf.clone(), c)?;
            pager.io.run_once()?;

            let page = cursor.pager.read_page(current_page as usize)?;
            while page.is_locked() {
                cursor.pager.io.run_once()?;
            }

            {
                let contents = page.get().contents.as_mut().unwrap();

                let next_page = if current_page < 4 {
                    current_page + 1
                } else {
                    0
                };
                contents.write_u32(0, next_page); // Write pointer to next overflow page

                let buf = contents.as_ptr();
                buf[4..].fill(b'A');
            }

            current_page += 1;
        }
        pager.io.run_once()?;

        // Create leaf cell pointing to start of overflow chain
        let leaf_cell = BTreeCell::TableLeafCell(TableLeafCell {
            _rowid: 1,
            _payload: large_payload,
            first_overflow_page: Some(2), // Point to first overflow page
        });

        let initial_freelist_pages = db_header.borrow().freelist_pages;
        // Clear overflow pages
        let clear_result = cursor.clear_overflow_pages(&leaf_cell)?;
        match clear_result {
            CursorResult::Ok(_) => {
                // Verify proper number of pages were added to freelist
                assert_eq!(
                    db_header.borrow().freelist_pages,
                    initial_freelist_pages + 3,
                    "Expected 3 pages to be added to freelist"
                );

                // If this is first trunk page
                let trunk_page_id = db_header.borrow().freelist_trunk_page;
                if trunk_page_id > 0 {
                    // Verify trunk page structure
                    let trunk_page = cursor.pager.read_page(trunk_page_id as usize)?;
                    if let Some(contents) = trunk_page.get().contents.as_ref() {
                        // Read number of leaf pages in trunk
                        let n_leaf = contents.read_u32(4);
                        assert!(n_leaf > 0, "Trunk page should have leaf entries");

                        for i in 0..n_leaf {
                            let leaf_page_id = contents.read_u32(8 + (i as usize * 4));
                            assert!(
                                (2..=4).contains(&leaf_page_id),
                                "Leaf page ID {} should be in range 2-4",
                                leaf_page_id
                            );
                        }
                    }
                }
            }
            CursorResult::IO => {
                cursor.pager.io.run_once()?;
            }
        }

        Ok(())
    }

    #[test]
    pub fn test_clear_overflow_pages_no_overflow() -> Result<()> {
        let (pager, db_header) = setup_test_env(5);
        let mut cursor = BTreeCursor::new(pager.clone(), 1);

        let small_payload = vec![b'A'; 10];

        // Create leaf cell with no overflow pages
        let leaf_cell = BTreeCell::TableLeafCell(TableLeafCell {
            _rowid: 1,
            _payload: small_payload,
            first_overflow_page: None,
        });

        let initial_freelist_pages = db_header.borrow().freelist_pages;

        // Try to clear non-existent overflow pages
        let clear_result = cursor.clear_overflow_pages(&leaf_cell)?;
        match clear_result {
            CursorResult::Ok(_) => {
                // Verify freelist was not modified
                assert_eq!(
                    db_header.borrow().freelist_pages,
                    initial_freelist_pages,
                    "Freelist should not change when no overflow pages exist"
                );

                // Verify trunk page wasn't created
                assert_eq!(
                    db_header.borrow().freelist_trunk_page,
                    0,
                    "No trunk page should be created when no overflow pages exist"
                );
            }
            CursorResult::IO => {
                cursor.pager.io.run_once()?;
            }
        }

        Ok(())
    }
<<<<<<< HEAD

    #[test]
    fn test_btree_destroy() -> Result<()> {
        let initial_size = 3;
        let (pager, db_header) = setup_test_env(initial_size);
        let mut cursor = BTreeCursor::new(pager.clone(), 2);
        assert_eq!(
            db_header.borrow().database_size,
            initial_size,
            "Database should initially have 3 pages"
        );

        // Initialize page 2 as a leaf page
        let root_page = cursor.pager.read_page(2)?;
        {
            let contents = root_page.get().contents.as_mut().unwrap();
            contents.write_u8(0, PageType::TableLeaf as u8); // Set page type
            contents.write_u16(1, 0); // First freeblock
            contents.write_u16(3, 0); // Number of cells
            contents.write_u16(5, contents.buffer.borrow().len() as u16); // Cell content area
            contents.write_u8(7, 0); // Fragment bytes
        }

        // Insert records until we force a split
        for i in 0..100 {
            let record = Record::new(vec![OwnedValue::Integer(i)]);
            cursor.insert(&OwnedValue::Integer(i), &record, false)?;
        }

        //  Verify split occurred
        assert_eq!(
            db_header.borrow().database_size,
            initial_size + 2,
            "Split should add 2 pages"
        );

        // Track freelist state before destruction
        let initial_free_pages = db_header.borrow().freelist_pages;
        assert_eq!(initial_free_pages, 0, "Should start with no free pages");

        // Destroy the btree
        match cursor.btree_destroy()? {
            CursorResult::Ok(_) => {
                let pages_freed = db_header.borrow().freelist_pages - initial_free_pages;
                // We expect 3 pages to be freed: root became interior + 2 leaf pages
                assert_eq!(pages_freed, 3, "Should free 3 pages (root + 2 leaves)");
            }
            CursorResult::IO => {
                cursor.pager.io.run_once()?;
            }
        }

        Ok(())
=======
    #[test]
    pub fn test_defragment() {
        let db = get_database();

        let page = get_page(2);
        let page = page.get_contents();
        let header_size = 8;

        let mut total_size = 0;
        let mut cells = Vec::new();
        let usable_space = 4096;
        for i in 0..3 {
            let record = Record::new([OwnedValue::Integer(i as i64)].to_vec());
            let payload = add_record(i, i, page, record, &db);
            assert_eq!(page.cell_count(), i + 1);
            let free = compute_free_space(page, usable_space);
            total_size += payload.len() as u16 + 2;
            assert_eq!(free, 4096 - total_size - header_size);
            cells.push(Cell { pos: i, payload });
        }

        for (i, cell) in cells.iter().enumerate() {
            ensure_cell(page, i, &cell.payload);
        }
        cells.remove(1);
        drop_cell(page, 1, usable_space).unwrap();

        for (i, cell) in cells.iter().enumerate() {
            ensure_cell(page, i, &cell.payload);
        }

        defragment_page(page, usable_space);

        for (i, cell) in cells.iter().enumerate() {
            ensure_cell(page, i, &cell.payload);
        }
    }

    #[test]
    pub fn test_drop_odd_with_defragment() {
        let db = get_database();

        let page = get_page(2);
        let page = page.get_contents();
        let header_size = 8;

        let mut total_size = 0;
        let mut cells = Vec::new();
        let usable_space = 4096;
        let total_cells = 10;
        for i in 0..total_cells {
            let record = Record::new([OwnedValue::Integer(i as i64)].to_vec());
            let payload = add_record(i, i, page, record, &db);
            assert_eq!(page.cell_count(), i + 1);
            let free = compute_free_space(page, usable_space);
            total_size += payload.len() as u16 + 2;
            assert_eq!(free, 4096 - total_size - header_size);
            cells.push(Cell { pos: i, payload });
        }

        let mut removed = 0;
        let mut new_cells = Vec::new();
        for cell in cells {
            if cell.pos % 2 == 1 {
                drop_cell(page, cell.pos - removed, usable_space).unwrap();
                removed += 1;
            } else {
                new_cells.push(cell);
            }
        }
        let cells = new_cells;
        for (i, cell) in cells.iter().enumerate() {
            ensure_cell(page, i, &cell.payload);
        }

        defragment_page(page, usable_space);

        for (i, cell) in cells.iter().enumerate() {
            ensure_cell(page, i, &cell.payload);
        }
    }

    #[test]
    pub fn test_fuzz_drop_defragment_insert() {
        let db = get_database();

        let page = get_page(2);
        let page = page.get_contents();
        let header_size = 8;

        let mut total_size = 0;
        let mut cells = Vec::new();
        let usable_space = 4096;
        let mut i = 1000;
        let seed = thread_rng().gen();
        let mut rng = ChaCha8Rng::seed_from_u64(seed);
        while i > 0 {
            i -= 1;
            match rng.next_u64() % 3 {
                0 => {
                    // allow appends with extra place to insert
                    let cell_idx = rng.next_u64() as usize % (page.cell_count() + 1);
                    let free = compute_free_space(page, usable_space);
                    let record = Record::new([OwnedValue::Integer(i as i64)].to_vec());
                    let mut payload: Vec<u8> = Vec::new();
                    fill_cell_payload(
                        page.page_type(),
                        Some(i as u64),
                        &mut payload,
                        &record,
                        4096,
                        db.pager.clone(),
                    );
                    if (free as usize) < payload.len() - 2 {
                        // do not try to insert overflow pages because they require balancing
                        continue;
                    }
                    insert_into_cell(page, &payload, cell_idx, 4096).unwrap();
                    assert!(page.overflow_cells.is_empty());
                    total_size += payload.len() as u16 + 2;
                    cells.push(Cell { pos: i, payload });
                }
                1 => {
                    if page.cell_count() == 0 {
                        continue;
                    }
                    let cell_idx = rng.next_u64() as usize % page.cell_count();
                    let (_, len) = page.cell_get_raw_region(
                        cell_idx,
                        payload_overflow_threshold_max(page.page_type(), 4096),
                        payload_overflow_threshold_min(page.page_type(), 4096),
                        usable_space as usize,
                    );
                    drop_cell(page, cell_idx, usable_space).unwrap();
                    total_size -= len as u16 + 2;
                    cells.remove(cell_idx);
                }
                2 => {
                    defragment_page(page, usable_space);
                }
                _ => unreachable!(),
            }
            let free = compute_free_space(page, usable_space);
            assert_eq!(free, 4096 - total_size - header_size);
        }
    }

    #[test]
    pub fn test_free_space() {
        let db = get_database();
        let page = get_page(2);
        let page = page.get_contents();
        let header_size = 8;
        let usable_space = 4096;

        let record = Record::new([OwnedValue::Integer(0)].to_vec());
        let payload = add_record(0, 0, page, record, &db);
        let free = compute_free_space(page, usable_space);
        assert_eq!(free, 4096 - payload.len() as u16 - 2 - header_size);
    }

    #[test]
    pub fn test_defragment_1() {
        let db = get_database();

        let page = get_page(2);
        let page = page.get_contents();
        let usable_space = 4096;

        let record = Record::new([OwnedValue::Integer(0 as i64)].to_vec());
        let payload = add_record(0, 0, page, record, &db);

        assert_eq!(page.cell_count(), 1);
        defragment_page(page, usable_space);
        assert_eq!(page.cell_count(), 1);
        let (start, len) = page.cell_get_raw_region(
            0,
            payload_overflow_threshold_max(page.page_type(), 4096),
            payload_overflow_threshold_min(page.page_type(), 4096),
            usable_space as usize,
        );
        let buf = page.as_ptr();
        assert_eq!(&payload, &buf[start..start + len]);
    }

    #[test]
    pub fn test_insert_drop_insert() {
        let db = get_database();

        let page = get_page(2);
        let page = page.get_contents();
        let usable_space = 4096;

        let record = Record::new(
            [
                OwnedValue::Integer(0),
                OwnedValue::Text(Text::new("aaaaaaaa")),
            ]
            .to_vec(),
        );
        let _ = add_record(0, 0, page, record, &db);

        assert_eq!(page.cell_count(), 1);
        drop_cell(page, 0, usable_space).unwrap();
        assert_eq!(page.cell_count(), 0);

        let record = Record::new([OwnedValue::Integer(0 as i64)].to_vec());
        let payload = add_record(0, 0, page, record, &db);
        assert_eq!(page.cell_count(), 1);

        let (start, len) = page.cell_get_raw_region(
            0,
            payload_overflow_threshold_max(page.page_type(), 4096),
            payload_overflow_threshold_min(page.page_type(), 4096),
            usable_space as usize,
        );
        let buf = page.as_ptr();
        assert_eq!(&payload, &buf[start..start + len]);
    }

    #[test]
    pub fn test_insert_drop_insert_multiple() {
        let db = get_database();

        let page = get_page(2);
        let page = page.get_contents();
        let usable_space = 4096;

        let record = Record::new(
            [
                OwnedValue::Integer(0),
                OwnedValue::Text(Text::new("aaaaaaaa")),
            ]
            .to_vec(),
        );
        let _ = add_record(0, 0, page, record, &db);

        for _ in 0..100 {
            assert_eq!(page.cell_count(), 1);
            drop_cell(page, 0, usable_space).unwrap();
            assert_eq!(page.cell_count(), 0);

            let record = Record::new([OwnedValue::Integer(0)].to_vec());
            let payload = add_record(0, 0, page, record, &db);
            assert_eq!(page.cell_count(), 1);

            let (start, len) = page.cell_get_raw_region(
                0,
                payload_overflow_threshold_max(page.page_type(), 4096),
                payload_overflow_threshold_min(page.page_type(), 4096),
                usable_space as usize,
            );
            let buf = page.as_ptr();
            assert_eq!(&payload, &buf[start..start + len]);
        }
    }

    #[test]
    pub fn test_drop_a_few_insert() {
        let db = get_database();

        let page = get_page(2);
        let page = page.get_contents();
        let usable_space = 4096;

        let record = Record::new([OwnedValue::Integer(0)].to_vec());
        let payload = add_record(0, 0, page, record, &db);
        let record = Record::new([OwnedValue::Integer(1)].to_vec());
        let _ = add_record(1, 1, page, record, &db);
        let record = Record::new([OwnedValue::Integer(2)].to_vec());
        let _ = add_record(2, 2, page, record, &db);

        drop_cell(page, 1, usable_space).unwrap();
        drop_cell(page, 1, usable_space).unwrap();

        ensure_cell(page, 0, &payload);
    }

    #[test]
    pub fn test_fuzz_victim_1() {
        let db = get_database();

        let page = get_page(2);
        let page = page.get_contents();
        let usable_space = 4096;

        let record = Record::new([OwnedValue::Integer(0)].to_vec());
        let _ = add_record(0, 0, page, record, &db);

        let record = Record::new([OwnedValue::Integer(0)].to_vec());
        let _ = add_record(0, 0, page, record, &db);
        drop_cell(page, 0, usable_space).unwrap();

        defragment_page(page, usable_space);

        let record = Record::new([OwnedValue::Integer(0)].to_vec());
        let _ = add_record(0, 1, page, record, &db);

        drop_cell(page, 0, usable_space).unwrap();

        let record = Record::new([OwnedValue::Integer(0)].to_vec());
        let _ = add_record(0, 1, page, record, &db);
    }

    #[test]
    pub fn test_fuzz_victim_2() {
        let db = get_database();

        let page = get_page(2);
        let usable_space = 4096;
        let insert = |pos, page| {
            let record = Record::new([OwnedValue::Integer(0)].to_vec());
            let _ = add_record(0, pos, page, record, &db);
        };
        let drop = |pos, page| {
            drop_cell(page, pos, usable_space).unwrap();
        };
        let defragment = |page| {
            defragment_page(page, usable_space);
        };
        defragment(page.get_contents());
        defragment(page.get_contents());
        insert(0, page.get_contents());
        drop(0, page.get_contents());
        insert(0, page.get_contents());
        drop(0, page.get_contents());
        insert(0, page.get_contents());
        defragment(page.get_contents());
        defragment(page.get_contents());
        drop(0, page.get_contents());
        defragment(page.get_contents());
        insert(0, page.get_contents());
        drop(0, page.get_contents());
        insert(0, page.get_contents());
        insert(1, page.get_contents());
        insert(1, page.get_contents());
        insert(0, page.get_contents());
        drop(3, page.get_contents());
        drop(2, page.get_contents());
        compute_free_space(page.get_contents(), usable_space);
    }

    #[test]
    pub fn test_fuzz_victim_3() {
        let db = get_database();

        let page = get_page(2);
        let usable_space = 4096;
        let insert = |pos, page| {
            let record = Record::new([OwnedValue::Integer(0)].to_vec());
            let _ = add_record(0, pos, page, record, &db);
        };
        let drop = |pos, page| {
            drop_cell(page, pos, usable_space).unwrap();
        };
        let defragment = |page| {
            defragment_page(page, usable_space);
        };
        let record = Record::new([OwnedValue::Integer(0)].to_vec());
        let mut payload: Vec<u8> = Vec::new();
        fill_cell_payload(
            page.get_contents().page_type(),
            Some(0),
            &mut payload,
            &record,
            4096,
            db.pager.clone(),
        );
        insert(0, page.get_contents());
        defragment(page.get_contents());
        insert(0, page.get_contents());
        defragment(page.get_contents());
        insert(0, page.get_contents());
        drop(2, page.get_contents());
        drop(0, page.get_contents());
        let free = compute_free_space(page.get_contents(), usable_space);
        let total_size = payload.len() + 2;
        assert_eq!(
            free,
            usable_space - page.get_contents().header_size() as u16 - total_size as u16
        );
        dbg!(free);
    }

    #[test]
    pub fn btree_insert_sequential() {
        let (pager, root_page) = empty_btree();
        let mut keys = Vec::new();
        for i in 0..10000 {
            let mut cursor = BTreeCursor::new(pager.clone(), root_page);
            tracing::info!("INSERT INTO t VALUES ({});", i,);
            let key = OwnedValue::Integer(i);
            let value = Record::new(vec![OwnedValue::Integer(i)]);
            tracing::trace!("before insert {}", i);
            run_until_done(
                || {
                    let key = SeekKey::TableRowId(i as u64);
                    cursor.move_to(key, SeekOp::EQ)
                },
                pager.deref(),
            )
            .unwrap();
            run_until_done(|| cursor.insert(&key, &value, true), pager.deref()).unwrap();
            keys.push(i);
        }
        if matches!(validate_btree(pager.clone(), root_page), (_, false)) {
            panic!("invalid btree");
        }
        tracing::trace!(
            "=========== btree ===========\n{}\n\n",
            format_btree(pager.clone(), root_page, 0)
        );
        for key in keys.iter() {
            let mut cursor = BTreeCursor::new(pager.clone(), root_page);
            let key = OwnedValue::Integer(*key);
            let exists = run_until_done(|| cursor.exists(&key), pager.deref()).unwrap();
            assert!(exists, "key not found {}", key);
        }
    }

    #[test]
    pub fn test_big_payload_compute_free() {
        let db = get_database();

        let page = get_page(2);
        let usable_space = 4096;
        let record = Record::new([OwnedValue::Blob(Rc::new(vec![0; 3600]))].to_vec());
        let mut payload: Vec<u8> = Vec::new();
        fill_cell_payload(
            page.get_contents().page_type(),
            Some(0),
            &mut payload,
            &record,
            4096,
            db.pager.clone(),
        );
        insert_into_cell(page.get_contents(), &payload, 0, 4096).unwrap();
        let free = compute_free_space(page.get_contents(), usable_space);
        let total_size = payload.len() + 2;
        assert_eq!(
            free,
            usable_space - page.get_contents().header_size() as u16 - total_size as u16
        );
        dbg!(free);
    }

    fn run_until_done<T>(
        mut action: impl FnMut() -> Result<CursorResult<T>>,
        pager: &Pager,
    ) -> Result<T> {
        loop {
            match action()? {
                CursorResult::Ok(res) => {
                    return Ok(res);
                }
                CursorResult::IO => pager.io.run_once().unwrap(),
            }
        }
>>>>>>> 1de73b38
    }
}<|MERGE_RESOLUTION|>--- conflicted
+++ resolved
@@ -2020,7 +2020,6 @@
                         return Ok(CursorResult::IO);
                     }
 
-<<<<<<< HEAD
                     let destroy_info = self
                         .state
                         .mut_destroy_info()
@@ -2075,24 +2074,20 @@
                             _ => unreachable!("Invalid cell idx state"),
                         }
                     }
-=======
-    fn calculate_overflow_info(
-        &self,
-        payload_len: usize,
-        page_type: PageType,
-    ) -> Result<Option<usize>> {
-        let max_local = payload_overflow_threshold_max(page_type, self.usable_space() as u16);
-        let min_local = payload_overflow_threshold_min(page_type, self.usable_space() as u16);
-        let usable_size = self.usable_space();
->>>>>>> 1de73b38
 
                     //  We have not yet processed all cells in this page
                     //  Get the current cell
                     let cell = contents.cell_get(
                         cell_idx as usize,
                         Rc::clone(&self.pager),
-                        self.payload_overflow_threshold_max(contents.page_type()),
-                        self.payload_overflow_threshold_min(contents.page_type()),
+                        payload_overflow_threshold_max(
+                            contents.page_type(),
+                            self.usable_space() as u16,
+                        ),
+                        payload_overflow_threshold_min(
+                            contents.page_type(),
+                            self.usable_space() as u16,
+                        ),
                         self.usable_space(),
                     )?;
 
@@ -3728,7 +3723,6 @@
 
         Ok(())
     }
-<<<<<<< HEAD
 
     #[test]
     fn test_btree_destroy() -> Result<()> {
@@ -3741,48 +3735,78 @@
             "Database should initially have 3 pages"
         );
 
-        // Initialize page 2 as a leaf page
+        // Initialize page 2 as a root page (interior)
         let root_page = cursor.pager.read_page(2)?;
         {
+            btree_init_page(&root_page, PageType::TableInterior, 0, 512); // Use proper page size
+        }
+
+        // Allocate two leaf pages
+        let page3 = cursor.pager.allocate_page()?;
+        btree_init_page(&page3, PageType::TableLeaf, 0, 512);
+
+        let page4 = cursor.pager.allocate_page()?;
+        btree_init_page(&page4, PageType::TableLeaf, 0, 512);
+
+        // Configure the root page to point to the two leaf pages
+        {
             let contents = root_page.get().contents.as_mut().unwrap();
-            contents.write_u8(0, PageType::TableLeaf as u8); // Set page type
-            contents.write_u16(1, 0); // First freeblock
-            contents.write_u16(3, 0); // Number of cells
-            contents.write_u16(5, contents.buffer.borrow().len() as u16); // Cell content area
-            contents.write_u8(7, 0); // Fragment bytes
-        }
-
-        // Insert records until we force a split
-        for i in 0..100 {
-            let record = Record::new(vec![OwnedValue::Integer(i)]);
-            cursor.insert(&OwnedValue::Integer(i), &record, false)?;
-        }
-
-        //  Verify split occurred
+
+            // Set rightmost pointer to page4
+            contents.write_u32(PAGE_HEADER_OFFSET_RIGHTMOST_PTR, page4.get().id as u32);
+
+            // Create a cell with pointer to page3
+            let cell_content = vec![
+                // First 4 bytes: left child pointer (page3)
+                (page3.get().id >> 24) as u8,
+                (page3.get().id >> 16) as u8,
+                (page3.get().id >> 8) as u8,
+                page3.get().id as u8,
+                // Next byte: rowid as varint (simple value 100)
+                100,
+            ];
+
+            // Insert the cell
+            insert_into_cell(contents, &cell_content, 0, 512)?;
+        }
+
+        // Add a simple record to each leaf page
+        for page in [&page3, &page4] {
+            let contents = page.get().contents.as_mut().unwrap();
+
+            // Simple record with just a rowid and payload
+            let record_bytes = vec![
+                5,                   // Payload length (varint)
+                page.get().id as u8, // Rowid (varint)
+                b'h',
+                b'e',
+                b'l',
+                b'l',
+                b'o', // Payload
+            ];
+
+            insert_into_cell(contents, &record_bytes, 0, 512)?;
+        }
+
+        // Verify structure before destruction
         assert_eq!(
             db_header.borrow().database_size,
-            initial_size + 2,
-            "Split should add 2 pages"
+            5, // We should have pages 0-4
+            "Database should have 4 pages total"
         );
 
         // Track freelist state before destruction
         let initial_free_pages = db_header.borrow().freelist_pages;
-        assert_eq!(initial_free_pages, 0, "Should start with no free pages");
-
-        // Destroy the btree
-        match cursor.btree_destroy()? {
-            CursorResult::Ok(_) => {
-                let pages_freed = db_header.borrow().freelist_pages - initial_free_pages;
-                // We expect 3 pages to be freed: root became interior + 2 leaf pages
-                assert_eq!(pages_freed, 3, "Should free 3 pages (root + 2 leaves)");
-            }
-            CursorResult::IO => {
-                cursor.pager.io.run_once()?;
-            }
-        }
+        assert_eq!(initial_free_pages, 0, "should start with no free pages");
+
+        run_until_done(|| cursor.btree_destroy(), pager.deref())?;
+
+        let pages_freed = db_header.borrow().freelist_pages - initial_free_pages;
+        assert_eq!(pages_freed, 3, "should free 3 pages (root + 2 leaves)");
 
         Ok(())
-=======
+    }
+
     #[test]
     pub fn test_defragment() {
         let db = get_database();
@@ -4241,6 +4265,5 @@
                 CursorResult::IO => pager.io.run_once().unwrap(),
             }
         }
->>>>>>> 1de73b38
     }
 }