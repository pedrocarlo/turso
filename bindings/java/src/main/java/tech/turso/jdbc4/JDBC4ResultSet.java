package tech.turso.jdbc4;

import java.io.ByteArrayInputStream;
import java.io.InputStream;
import java.io.Reader;
import java.io.StringReader;
import java.math.BigDecimal;
import java.math.RoundingMode;
import java.net.URL;
import java.nio.ByteBuffer;
import java.sql.Array;
import java.sql.Blob;
import java.sql.Clob;
import java.sql.Date;
import java.sql.NClob;
import java.sql.Ref;
import java.sql.ResultSet;
import java.sql.ResultSetMetaData;
import java.sql.RowId;
import java.sql.SQLException;
import java.sql.SQLWarning;
import java.sql.SQLXML;
import java.sql.Statement;
import java.sql.Time;
import java.sql.Timestamp;
import java.util.Calendar;
import java.util.Map;
import tech.turso.annotations.Nullable;
import tech.turso.annotations.SkipNullableCheck;
import tech.turso.core.TursoResultSet;

/** JDBC 4 ResultSet implementation for Turso databases. */
public final class JDBC4ResultSet implements ResultSet, ResultSetMetaData {

  private final TursoResultSet resultSet;
  private boolean wasNull = false;

  /**
   * Creates a new JDBC4ResultSet.
   *
   * @param resultSet the underlying Turso result set
   */
  public JDBC4ResultSet(TursoResultSet resultSet) {
    this.resultSet = resultSet;
  }

  @Override
  public boolean next() throws SQLException {
    return resultSet.next();
  }

  @Override
  public void close() throws SQLException {
    resultSet.close();
  }

  @Override
  public boolean wasNull() throws SQLException {
    return wasNull;
  }

  @Override
  @Nullable
  public String getString(int columnIndex) throws SQLException {
    final Object result = resultSet.get(columnIndex);
    wasNull = result == null;
    if (result == null) {
      return null;
    }
    return wrapTypeConversion(() -> (String) result);
  }

  @Override
  public boolean getBoolean(int columnIndex) throws SQLException {
    final Object result = resultSet.get(columnIndex);
    wasNull = result == null;
    if (result == null) {
      return false;
    }
    return wrapTypeConversion(() -> (Long) result != 0);
  }

  @Override
  public byte getByte(int columnIndex) throws SQLException {
    final Object result = resultSet.get(columnIndex);
    wasNull = result == null;
    if (result == null) {
      return 0;
    }
    return wrapTypeConversion(() -> ((Long) result).byteValue());
  }

  @Override
  public short getShort(int columnIndex) throws SQLException {
    final Object result = resultSet.get(columnIndex);
    wasNull = result == null;
    if (result == null) {
      return 0;
    }
    return wrapTypeConversion(() -> ((Long) result).shortValue());
  }

  @Override
  public int getInt(int columnIndex) throws SQLException {
    final Object result = resultSet.get(columnIndex);
    wasNull = result == null;
    if (result == null) {
      return 0;
    }
    return wrapTypeConversion(() -> ((Long) result).intValue());
  }

  @Override
  public long getLong(int columnIndex) throws SQLException {
    final Object result = resultSet.get(columnIndex);
    wasNull = result == null;
    if (result == null) {
      return 0;
    }
    return wrapTypeConversion(() -> (long) result);
  }

  @Override
  public float getFloat(int columnIndex) throws SQLException {
    final Object result = resultSet.get(columnIndex);
    wasNull = result == null;
    if (result == null) {
      return 0;
    }
    return wrapTypeConversion(() -> ((Double) result).floatValue());
  }

  @Override
  public double getDouble(int columnIndex) throws SQLException {
    final Object result = resultSet.get(columnIndex);
    wasNull = result == null;
    if (result == null) {
      return 0;
    }
    return wrapTypeConversion(() -> (double) result);
  }

  // TODO: customize rounding mode?
  @Override
  @Nullable
  public BigDecimal getBigDecimal(int columnIndex, int scale) throws SQLException {
    final Object result = resultSet.get(columnIndex);
    wasNull = result == null;
    if (result == null) {
      return null;
    }
    final double doubleResult = wrapTypeConversion(() -> (double) result);
    final BigDecimal bigDecimalResult = BigDecimal.valueOf(doubleResult);
    return bigDecimalResult.setScale(scale, RoundingMode.HALF_UP);
  }

  @Override
  @Nullable
  public byte[] getBytes(int columnIndex) throws SQLException {
    final Object result = resultSet.get(columnIndex);
    wasNull = result == null;
    if (result == null) {
      return null;
    }
    return wrapTypeConversion(() -> (byte[]) result);
  }

  @Override
  @Nullable
  public Date getDate(int columnIndex) throws SQLException {
    final Object result = resultSet.get(columnIndex);
    wasNull = result == null;
    if (result == null) {
      return null;
    }
    return wrapTypeConversion(
        () -> {
          if (result instanceof byte[]) {
            byte[] bytes = (byte[]) result;
            if (bytes.length == Long.BYTES) {
              long time = ByteBuffer.wrap(bytes).getLong();
              return new Date(time);
            }
          }
          throw new SQLException("Cannot convert value to Date: " + result.getClass());
        });
  }

  @Override
  @SkipNullableCheck
  public Time getTime(int columnIndex) throws SQLException {
    final Object result = resultSet.get(columnIndex);
    wasNull = result == null;
    if (result == null) {
      return null;
    }
    return wrapTypeConversion(
        () -> {
          if (result instanceof byte[]) {
            byte[] bytes = (byte[]) result;
            if (bytes.length == Long.BYTES) {
              long time = ByteBuffer.wrap(bytes).getLong();
              return new Time(time);
            }
          }
          throw new SQLException("Cannot convert value to Date: " + result.getClass());
        });
  }

  @Override
  @SkipNullableCheck
  public Timestamp getTimestamp(int columnIndex) throws SQLException {
    final Object result = resultSet.get(columnIndex);
    wasNull = result == null;
    if (result == null) {
      return null;
    }
    return wrapTypeConversion(
        () -> {
          if (result instanceof byte[]) {
            byte[] bytes = (byte[]) result;
            if (bytes.length == Long.BYTES) {
              long time = ByteBuffer.wrap(bytes).getLong();
              return new Timestamp(time);
            }
          }
          throw new SQLException("Cannot convert value to Timestamp: " + result.getClass());
        });
  }

  @Override
  @SkipNullableCheck
  public InputStream getAsciiStream(int columnIndex) throws SQLException {
    final Object result = resultSet.get(columnIndex);
    wasNull = result == null;
    if (result == null) {
      return null;
    }
    return wrapTypeConversion(() -> {
      if (result instanceof String) {
        return new ByteArrayInputStream(((String) result).getBytes("US-ASCII"));
      } else if (result instanceof byte[]) {
        return new ByteArrayInputStream((byte[]) result);
      }
      throw new SQLException("Cannot convert to ASCII stream: " + result.getClass());
    });
  }

  @Override
  @SkipNullableCheck
  public InputStream getUnicodeStream(int columnIndex) throws SQLException {
    final Object result = resultSet.get(columnIndex);
    wasNull = result == null;
    if (result == null) {
      return null;
    }
    return wrapTypeConversion(() -> {
      if (result instanceof String) {
        return new ByteArrayInputStream(((String) result).getBytes("UTF-8"));
      } else if (result instanceof byte[]) {
        return new ByteArrayInputStream((byte[]) result);
      }
      throw new SQLException("Cannot convert to Unicode stream: " + result.getClass());
    });
  }

  @Override
  @SkipNullableCheck
  public InputStream getBinaryStream(int columnIndex) throws SQLException {
    final Object result = resultSet.get(columnIndex);
    wasNull = result == null;
    if (result == null) {
      return null;
    }
    return wrapTypeConversion(() -> {
      if (result instanceof byte[]) {
        return new ByteArrayInputStream((byte[]) result);
      }
      throw new SQLException("Cannot convert to binary stream: " + result.getClass());
    });
  }

  @Override
  @Nullable
  public String getString(String columnLabel) throws SQLException {
    return getString(findColumn(columnLabel));
  }

  @Override
  public boolean getBoolean(String columnLabel) throws SQLException {
    return getBoolean(findColumn(columnLabel));
  }

  @Override
  public byte getByte(String columnLabel) throws SQLException {
    return getByte(findColumn(columnLabel));
  }

  @Override
  public short getShort(String columnLabel) throws SQLException {
    return getShort(findColumn(columnLabel));
  }

  @Override
  public int getInt(String columnLabel) throws SQLException {
    return getInt(findColumn(columnLabel));
  }

  @Override
  public long getLong(String columnLabel) throws SQLException {
    return getLong(findColumn(columnLabel));
  }

  @Override
  public float getFloat(String columnLabel) throws SQLException {
    return getFloat(findColumn(columnLabel));
  }

  @Override
  public double getDouble(String columnLabel) throws SQLException {
    return getDouble(findColumn(columnLabel));
  }

  @Override
  @SkipNullableCheck
  public BigDecimal getBigDecimal(String columnLabel, int scale) throws SQLException {
    return getBigDecimal(findColumn(columnLabel), scale);
  }

  @Override
  @Nullable
  public byte[] getBytes(String columnLabel) throws SQLException {
    return getBytes(findColumn(columnLabel));
  }

  @Override
  @Nullable
  public Date getDate(String columnLabel) throws SQLException {
    final Object result = resultSet.get(columnLabel);
    wasNull = result == null;
    if (result == null) {
      return null;
    }
    return wrapTypeConversion(
        () -> {
          if (result instanceof byte[]) {
            byte[] bytes = (byte[]) result;
            if (bytes.length == Long.BYTES) {
              long time = ByteBuffer.wrap(bytes).getLong();
              return new Date(time);
            }
          }
          // Try to parse as string if it's stored as TEXT
          if (result instanceof String) {
            return Date.valueOf((String) result);
          }
          throw new SQLException("Cannot convert value to Date: " + result.getClass());
        });
  }

  @Override
  @SkipNullableCheck
  public Time getTime(String columnLabel) throws SQLException {
    return getTime(findColumn(columnLabel));
  }

  @Override
  @SkipNullableCheck
  public Timestamp getTimestamp(String columnLabel) throws SQLException {
    return getTimestamp(findColumn(columnLabel));
  }

  @Override
  @SkipNullableCheck
  public InputStream getAsciiStream(String columnLabel) throws SQLException {
    return getAsciiStream(findColumn(columnLabel));
  }

  @Override
  @SkipNullableCheck
  public InputStream getUnicodeStream(String columnLabel) throws SQLException {
    return getUnicodeStream(findColumn(columnLabel));
  }

  @Override
  @SkipNullableCheck
  public InputStream getBinaryStream(String columnLabel) throws SQLException {
    return getBinaryStream(findColumn(columnLabel));
  }

  @Override
  @SkipNullableCheck
  public SQLWarning getWarnings() throws SQLException {
    throw new UnsupportedOperationException("not implemented");
  }

  @Override
  public void clearWarnings() throws SQLException {
    throw new UnsupportedOperationException("not implemented");
  }

  @Override
  public String getCursorName() throws SQLException {
    throw new UnsupportedOperationException("not implemented");
  }

  @Override
  public ResultSetMetaData getMetaData() throws SQLException {
    return this;
  }

  @Override
  public Object getObject(int columnIndex) throws SQLException {
    final Object result = resultSet.get(columnIndex);
    wasNull = result == null;
    return result;
  }

  @Override
  @SkipNullableCheck
  public Object getObject(String columnLabel) throws SQLException {
    return getObject(findColumn(columnLabel));
  }

  @Override
  public int findColumn(String columnLabel) throws SQLException {
    if (columnLabel == null || columnLabel.isEmpty()) {
      throw new SQLException("column name not found");
    }

    final String[] columnNames = resultSet.getColumnNames();
    for (int i = 0; i < columnNames.length; i++) {
      if (columnNames[i].equals(columnLabel)) {
        return i + 1;
      }
    }
    throw new SQLException("column name " + columnLabel + " not found");
  }

  @Override
  @SkipNullableCheck
  public Reader getCharacterStream(int columnIndex) throws SQLException {
    final Object result = resultSet.get(columnIndex);
    wasNull = result == null;
    if (result == null) {
      return null;
    }
    return wrapTypeConversion(() -> new StringReader((String) result));
  }

  @Override
  @Nullable
  public Reader getCharacterStream(String columnLabel) throws SQLException {
    return getCharacterStream(findColumn(columnLabel));
  }

  @Override
  @Nullable
  public BigDecimal getBigDecimal(int columnIndex) throws SQLException {
    final Object result = resultSet.get(columnIndex);
    wasNull = result == null;
    if (result == null) {
      return null;
    }
    final double doubleResult = wrapTypeConversion(() -> (double) result);
    return BigDecimal.valueOf(doubleResult);
  }

  @Override
  @SkipNullableCheck
  public BigDecimal getBigDecimal(String columnLabel) throws SQLException {
    return getBigDecimal(findColumn(columnLabel));
  }

  @Override
  public boolean isBeforeFirst() throws SQLException {
    // Empty ResultSet should return false per JDBC spec
    if (resultSet.isEmpty()) {
      return false;
    }
    return resultSet.isOpen() && resultSet.getRow() == 0 && !resultSet.isPastLastRow();
  }

  @Override
  public boolean isAfterLast() throws SQLException {
    return resultSet.isOpen() && resultSet.isPastLastRow();
  }

  @Override
  public boolean isFirst() throws SQLException {
    throw new UnsupportedOperationException("not implemented");
  }

  @Override
  public boolean isLast() throws SQLException {
    throw new UnsupportedOperationException("not implemented");
  }

  @Override
  public void beforeFirst() throws SQLException {
    throw new UnsupportedOperationException("not implemented");
  }

  @Override
  public void afterLast() throws SQLException {
    throw new UnsupportedOperationException("not implemented");
  }

  @Override
  public boolean first() throws SQLException {
    throw new UnsupportedOperationException("not implemented");
  }

  @Override
  public boolean last() throws SQLException {
    throw new UnsupportedOperationException("not implemented");
  }

  @Override
  public int getRow() throws SQLException {
    return resultSet.getRow();
  }

  @Override
  public boolean absolute(int row) throws SQLException {
    throw new UnsupportedOperationException("not implemented");
  }

  @Override
  public boolean relative(int rows) throws SQLException {
    throw new UnsupportedOperationException("not implemented");
  }

  @Override
  public boolean previous() throws SQLException {
    throw new UnsupportedOperationException("not implemented");
  }

  @Override
  public void setFetchDirection(int direction) throws SQLException {
    throw new UnsupportedOperationException("not implemented");
  }

  @Override
  public int getFetchDirection() throws SQLException {
    throw new UnsupportedOperationException("not implemented");
  }

  @Override
  public void setFetchSize(int rows) throws SQLException {
    throw new UnsupportedOperationException("not implemented");
  }

  @Override
  public int getFetchSize() throws SQLException {
    throw new UnsupportedOperationException("not implemented");
  }

  @Override
  public int getType() throws SQLException {
    throw new UnsupportedOperationException("not implemented");
  }

  @Override
  public int getConcurrency() throws SQLException {
    throw new UnsupportedOperationException("not implemented");
  }

  @Override
  public boolean rowUpdated() throws SQLException {
    throw new UnsupportedOperationException("not implemented");
  }

  @Override
  public boolean rowInserted() throws SQLException {
    throw new UnsupportedOperationException("not implemented");
  }

  @Override
  public boolean rowDeleted() throws SQLException {
    throw new UnsupportedOperationException("not implemented");
  }

  @Override
  public void updateNull(int columnIndex) throws SQLException {
    throw new UnsupportedOperationException("not implemented");
  }

  @Override
  public void updateBoolean(int columnIndex, boolean x) throws SQLException {
    throw new UnsupportedOperationException("not implemented");
  }

  @Override
  public void updateByte(int columnIndex, byte x) throws SQLException {
    throw new UnsupportedOperationException("not implemented");
  }

  @Override
  public void updateShort(int columnIndex, short x) throws SQLException {
    throw new UnsupportedOperationException("not implemented");
  }

  @Override
  public void updateInt(int columnIndex, int x) throws SQLException {
    throw new UnsupportedOperationException("not implemented");
  }

  @Override
  public void updateLong(int columnIndex, long x) throws SQLException {
    throw new UnsupportedOperationException("not implemented");
  }

  @Override
  public void updateFloat(int columnIndex, float x) throws SQLException {
    throw new UnsupportedOperationException("not implemented");
  }

  @Override
  public void updateDouble(int columnIndex, double x) throws SQLException {
    throw new UnsupportedOperationException("not implemented");
  }

  @Override
  public void updateBigDecimal(int columnIndex, BigDecimal x) throws SQLException {
    throw new UnsupportedOperationException("not implemented");
  }

  @Override
  public void updateString(int columnIndex, String x) throws SQLException {
    throw new UnsupportedOperationException("not implemented");
  }

  @Override
  public void updateBytes(int columnIndex, byte[] x) throws SQLException {
    throw new UnsupportedOperationException("not implemented");
  }

  @Override
  public void updateDate(int columnIndex, Date x) throws SQLException {
    throw new UnsupportedOperationException("not implemented");
  }

  @Override
  public void updateTime(int columnIndex, Time x) throws SQLException {
    throw new UnsupportedOperationException("not implemented");
  }

  @Override
  public void updateTimestamp(int columnIndex, Timestamp x) throws SQLException {
    throw new UnsupportedOperationException("not implemented");
  }

  @Override
  public void updateAsciiStream(int columnIndex, InputStream x, int length) throws SQLException {
    throw new UnsupportedOperationException("not implemented");
  }

  @Override
  public void updateBinaryStream(int columnIndex, InputStream x, int length) throws SQLException {
    throw new UnsupportedOperationException("not implemented");
  }

  @Override
  public void updateCharacterStream(int columnIndex, Reader x, int length) throws SQLException {
    throw new UnsupportedOperationException("not implemented");
  }

  @Override
  public void updateObject(int columnIndex, Object x, int scaleOrLength) throws SQLException {
    throw new UnsupportedOperationException("not implemented");
  }

  @Override
  public void updateObject(int columnIndex, Object x) throws SQLException {
    throw new UnsupportedOperationException("not implemented");
  }

  @Override
  public void updateNull(String columnLabel) throws SQLException {
    throw new UnsupportedOperationException("not implemented");
  }

  @Override
  public void updateBoolean(String columnLabel, boolean x) throws SQLException {
    throw new UnsupportedOperationException("not implemented");
  }

  @Override
  public void updateByte(String columnLabel, byte x) throws SQLException {
    throw new UnsupportedOperationException("not implemented");
  }

  @Override
  public void updateShort(String columnLabel, short x) throws SQLException {
    throw new UnsupportedOperationException("not implemented");
  }

  @Override
  public void updateInt(String columnLabel, int x) throws SQLException {
    throw new UnsupportedOperationException("not implemented");
  }

  @Override
  public void updateLong(String columnLabel, long x) throws SQLException {
    throw new UnsupportedOperationException("not implemented");
  }

  @Override
  public void updateFloat(String columnLabel, float x) throws SQLException {
    throw new UnsupportedOperationException("not implemented");
  }

  @Override
  public void updateDouble(String columnLabel, double x) throws SQLException {
    throw new UnsupportedOperationException("not implemented");
  }

  @Override
  public void updateBigDecimal(String columnLabel, BigDecimal x) throws SQLException {
    throw new UnsupportedOperationException("not implemented");
  }

  @Override
  public void updateString(String columnLabel, String x) throws SQLException {
    throw new UnsupportedOperationException("not implemented");
  }

  @Override
  public void updateBytes(String columnLabel, byte[] x) throws SQLException {
    throw new UnsupportedOperationException("not implemented");
  }

  @Override
  public void updateDate(String columnLabel, Date x) throws SQLException {
    throw new UnsupportedOperationException("not implemented");
  }

  @Override
  public void updateTime(String columnLabel, Time x) throws SQLException {
    throw new UnsupportedOperationException("not implemented");
  }

  @Override
  public void updateTimestamp(String columnLabel, Timestamp x) throws SQLException {
    throw new UnsupportedOperationException("not implemented");
  }

  @Override
  public void updateAsciiStream(String columnLabel, InputStream x, int length) throws SQLException {
    throw new UnsupportedOperationException("not implemented");
  }

  @Override
  public void updateBinaryStream(String columnLabel, InputStream x, int length)
      throws SQLException {
    throw new UnsupportedOperationException("not implemented");
  }

  @Override
  public void updateCharacterStream(String columnLabel, Reader reader, int length)
      throws SQLException {
    throw new UnsupportedOperationException("not implemented");
  }

  @Override
  public void updateObject(String columnLabel, Object x, int scaleOrLength) throws SQLException {
    throw new UnsupportedOperationException("not implemented");
  }

  @Override
  public void updateObject(String columnLabel, Object x) throws SQLException {
    throw new UnsupportedOperationException("not implemented");
  }

  @Override
  public void insertRow() throws SQLException {
    throw new UnsupportedOperationException("not implemented");
  }

  @Override
  public void updateRow() throws SQLException {
    throw new UnsupportedOperationException("not implemented");
  }

  @Override
  public void deleteRow() throws SQLException {
    throw new UnsupportedOperationException("not implemented");
  }

  @Override
  public void refreshRow() throws SQLException {
    throw new UnsupportedOperationException("not implemented");
  }

  @Override
  public void cancelRowUpdates() throws SQLException {
    throw new UnsupportedOperationException("not implemented");
  }

  @Override
  public void moveToInsertRow() throws SQLException {
    throw new UnsupportedOperationException("not implemented");
  }

  @Override
  public void moveToCurrentRow() throws SQLException {
    throw new UnsupportedOperationException("not implemented");
  }

  @Override
  @SkipNullableCheck
  public Statement getStatement() throws SQLException {
    throw new UnsupportedOperationException("not implemented");
  }

  @Override
  @SkipNullableCheck
  public Object getObject(int columnIndex, Map<String, Class<?>> map) throws SQLException {
    throw new UnsupportedOperationException("not implemented");
  }

  @Override
  @SkipNullableCheck
  public Ref getRef(int columnIndex) throws SQLException {
    throw new UnsupportedOperationException("not implemented");
  }

  @Override
  @SkipNullableCheck
  public Blob getBlob(int columnIndex) throws SQLException {
    throw new UnsupportedOperationException("not implemented");
  }

  @Override
  @SkipNullableCheck
  public Clob getClob(int columnIndex) throws SQLException {
    throw new UnsupportedOperationException("not implemented");
  }

  @Override
  @SkipNullableCheck
  public Array getArray(int columnIndex) throws SQLException {
    throw new UnsupportedOperationException("not implemented");
  }

  @Override
  @SkipNullableCheck
  public Object getObject(String columnLabel, Map<String, Class<?>> map) throws SQLException {
    throw new UnsupportedOperationException("not implemented");
  }

  @Override
  @SkipNullableCheck
  public Ref getRef(String columnLabel) throws SQLException {
    throw new UnsupportedOperationException("not implemented");
  }

  @Override
  @SkipNullableCheck
  public Blob getBlob(String columnLabel) throws SQLException {
    throw new UnsupportedOperationException("not implemented");
  }

  @Override
  @SkipNullableCheck
  public Clob getClob(String columnLabel) throws SQLException {
    throw new UnsupportedOperationException("not implemented");
  }

  @Override
  @SkipNullableCheck
  public Array getArray(String columnLabel) throws SQLException {
    throw new UnsupportedOperationException("not implemented");
  }

  @Override
  @Nullable
  public Date getDate(int columnIndex, Calendar cal) throws SQLException {
    final Date date = getDate(columnIndex);
    if (date == null || cal == null) {
      return date;
    }
    return new Date(date.getTime() + calculateTimezoneOffset(date.getTime(), cal));
  }

  @Override
  @Nullable
  public Date getDate(String columnLabel, Calendar cal) throws SQLException {
    return getDate(findColumn(columnLabel), cal);
  }

  @Override
  @Nullable
  public Time getTime(int columnIndex, Calendar cal) throws SQLException {
    final Time time = getTime(columnIndex);
    if (time == null || cal == null) {
      return time;
    }
    return new Time(time.getTime() + calculateTimezoneOffset(time.getTime(), cal));
  }

  @Override
  @SkipNullableCheck
  public Time getTime(String columnLabel, Calendar cal) throws SQLException {
    return getTime(findColumn(columnLabel), cal);
  }

  @Override
  @SkipNullableCheck
  public Timestamp getTimestamp(int columnIndex, Calendar cal) throws SQLException {
    final Timestamp timestamp = getTimestamp(columnIndex);
    if (timestamp == null || cal == null) {
      return timestamp;
    }
    return new Timestamp(timestamp.getTime() + calculateTimezoneOffset(timestamp.getTime(), cal));
  }

  @Override
  @SkipNullableCheck
  public Timestamp getTimestamp(String columnLabel, Calendar cal) throws SQLException {
    return getTimestamp(findColumn(columnLabel), cal);
  }

  @Override
  @SkipNullableCheck
  public URL getURL(int columnIndex) throws SQLException {
    throw new UnsupportedOperationException("not implemented");
  }

  @Override
  @SkipNullableCheck
  public URL getURL(String columnLabel) throws SQLException {
    throw new UnsupportedOperationException("not implemented");
  }

  @Override
  public void updateRef(int columnIndex, Ref x) throws SQLException {
    throw new UnsupportedOperationException("not implemented");
  }

  @Override
  public void updateRef(String columnLabel, Ref x) throws SQLException {
    throw new UnsupportedOperationException("not implemented");
  }

  @Override
  public void updateBlob(int columnIndex, Blob x) throws SQLException {
    throw new UnsupportedOperationException("not implemented");
  }

  @Override
  public void updateBlob(String columnLabel, Blob x) throws SQLException {
    throw new UnsupportedOperationException("not implemented");
  }

  @Override
  public void updateClob(int columnIndex, Clob x) throws SQLException {
    throw new UnsupportedOperationException("not implemented");
  }

  @Override
  public void updateClob(String columnLabel, Clob x) throws SQLException {
    throw new UnsupportedOperationException("not implemented");
  }

  @Override
  public void updateArray(int columnIndex, Array x) throws SQLException {
    throw new UnsupportedOperationException("not implemented");
  }

  @Override
  public void updateArray(String columnLabel, Array x) throws SQLException {
    throw new UnsupportedOperationException("not implemented");
  }

  @Override
  @SkipNullableCheck
  public RowId getRowId(int columnIndex) throws SQLException {
    throw new UnsupportedOperationException("not implemented");
  }

  @Override
  @SkipNullableCheck
  public RowId getRowId(String columnLabel) throws SQLException {
    throw new UnsupportedOperationException("not implemented");
  }

  @Override
  public void updateRowId(int columnIndex, RowId x) throws SQLException {
    throw new UnsupportedOperationException("not implemented");
  }

  @Override
  public void updateRowId(String columnLabel, RowId x) throws SQLException {
    throw new UnsupportedOperationException("not implemented");
  }

  @Override
  public int getHoldability() throws SQLException {
    throw new UnsupportedOperationException("not implemented");
  }

  @Override
  public boolean isClosed() throws SQLException {
    return !resultSet.isOpen();
  }

  @Override
  public void updateNString(int columnIndex, String nString) throws SQLException {
    throw new UnsupportedOperationException("not implemented");
  }

  @Override
  public void updateNString(String columnLabel, String nString) throws SQLException {
    throw new UnsupportedOperationException("not implemented");
  }

  @Override
  public void updateNClob(int columnIndex, NClob nClob) throws SQLException {
    throw new UnsupportedOperationException("not implemented");
  }

  @Override
  public void updateNClob(String columnLabel, NClob nClob) throws SQLException {
    throw new UnsupportedOperationException("not implemented");
  }

  @Override
  @SkipNullableCheck
  public NClob getNClob(int columnIndex) throws SQLException {
    throw new UnsupportedOperationException("not implemented");
  }

  @Override
  @SkipNullableCheck
  public NClob getNClob(String columnLabel) throws SQLException {
    throw new UnsupportedOperationException("not implemented");
  }

  @Override
  @SkipNullableCheck
  public SQLXML getSQLXML(int columnIndex) throws SQLException {
    throw new UnsupportedOperationException("not implemented");
  }

  @Override
  @SkipNullableCheck
  public SQLXML getSQLXML(String columnLabel) throws SQLException {
    throw new UnsupportedOperationException("not implemented");
  }

  @Override
  public void updateSQLXML(int columnIndex, SQLXML xmlObject) throws SQLException {
    throw new UnsupportedOperationException("not implemented");
  }

  @Override
  public void updateSQLXML(String columnLabel, SQLXML xmlObject) throws SQLException {
    throw new UnsupportedOperationException("not implemented");
  }

  @Override
  public String getNString(int columnIndex) throws SQLException {
    throw new UnsupportedOperationException("not implemented");
  }

  @Override
  public String getNString(String columnLabel) throws SQLException {
    throw new UnsupportedOperationException("not implemented");
  }

  @Override
  @SkipNullableCheck
  public Reader getNCharacterStream(int columnIndex) throws SQLException {
    throw new UnsupportedOperationException("not implemented");
  }

  @Override
  @SkipNullableCheck
  public Reader getNCharacterStream(String columnLabel) throws SQLException {
    throw new UnsupportedOperationException("not implemented");
  }

  @Override
  public void updateNCharacterStream(int columnIndex, Reader x, long length) throws SQLException {
    throw new UnsupportedOperationException("not implemented");
  }

  @Override
  public void updateNCharacterStream(String columnLabel, Reader reader, long length)
      throws SQLException {
    throw new UnsupportedOperationException("not implemented");
  }

  @Override
  public void updateAsciiStream(int columnIndex, InputStream x, long length) throws SQLException {
    throw new UnsupportedOperationException("not implemented");
  }

  @Override
  public void updateBinaryStream(int columnIndex, InputStream x, long length) throws SQLException {
    throw new UnsupportedOperationException("not implemented");
  }

  @Override
  public void updateCharacterStream(int columnIndex, Reader x, long length) throws SQLException {
    throw new UnsupportedOperationException("not implemented");
  }

  @Override
  public void updateAsciiStream(String columnLabel, InputStream x, long length)
      throws SQLException {
    throw new UnsupportedOperationException("not implemented");
  }

  @Override
  public void updateBinaryStream(String columnLabel, InputStream x, long length)
      throws SQLException {
    throw new UnsupportedOperationException("not implemented");
  }

  @Override
  public void updateCharacterStream(String columnLabel, Reader reader, long length)
      throws SQLException {
    throw new UnsupportedOperationException("not implemented");
  }

  @Override
  public void updateBlob(int columnIndex, InputStream inputStream, long length)
      throws SQLException {
    throw new UnsupportedOperationException("not implemented");
  }

  @Override
  public void updateBlob(String columnLabel, InputStream inputStream, long length)
      throws SQLException {
    throw new UnsupportedOperationException("not implemented");
  }

  @Override
  public void updateClob(int columnIndex, Reader reader, long length) throws SQLException {
    throw new UnsupportedOperationException("not implemented");
  }

  @Override
  public void updateClob(String columnLabel, Reader reader, long length) throws SQLException {
    throw new UnsupportedOperationException("not implemented");
  }

  @Override
  public void updateNClob(int columnIndex, Reader reader, long length) throws SQLException {
    throw new UnsupportedOperationException("not implemented");
  }

  @Override
  public void updateNClob(String columnLabel, Reader reader, long length) throws SQLException {
    throw new UnsupportedOperationException("not implemented");
  }

  @Override
  public void updateNCharacterStream(int columnIndex, Reader x) throws SQLException {
    throw new UnsupportedOperationException("not implemented");
  }

  @Override
  public void updateNCharacterStream(String columnLabel, Reader reader) throws SQLException {
    throw new UnsupportedOperationException("not implemented");
  }

  @Override
  public void updateAsciiStream(int columnIndex, InputStream x) throws SQLException {
    throw new UnsupportedOperationException("not implemented");
  }

  @Override
  public void updateBinaryStream(int columnIndex, InputStream x) throws SQLException {
    throw new UnsupportedOperationException("not implemented");
  }

  @Override
  public void updateCharacterStream(int columnIndex, Reader x) throws SQLException {
    throw new UnsupportedOperationException("not implemented");
  }

  @Override
  public void updateAsciiStream(String columnLabel, InputStream x) throws SQLException {
    throw new UnsupportedOperationException("not implemented");
  }

  @Override
  public void updateBinaryStream(String columnLabel, InputStream x) throws SQLException {
    throw new UnsupportedOperationException("not implemented");
  }

  @Override
  public void updateCharacterStream(String columnLabel, Reader reader) throws SQLException {
    throw new UnsupportedOperationException("not implemented");
  }

  @Override
  public void updateBlob(int columnIndex, InputStream inputStream) throws SQLException {
    throw new UnsupportedOperationException("not implemented");
  }

  @Override
  public void updateBlob(String columnLabel, InputStream inputStream) throws SQLException {
    throw new UnsupportedOperationException("not implemented");
  }

  @Override
  public void updateClob(int columnIndex, Reader reader) throws SQLException {
    throw new UnsupportedOperationException("not implemented");
  }

  @Override
  public void updateClob(String columnLabel, Reader reader) throws SQLException {
    throw new UnsupportedOperationException("not implemented");
  }

  @Override
  public void updateNClob(int columnIndex, Reader reader) throws SQLException {
    throw new UnsupportedOperationException("not implemented");
  }

  @Override
  public void updateNClob(String columnLabel, Reader reader) throws SQLException {
    throw new UnsupportedOperationException("not implemented");
  }

  @Override
  @SkipNullableCheck
  public <T> T getObject(int columnIndex, Class<T> type) throws SQLException {
    throw new UnsupportedOperationException("not implemented");
  }

  @Override
  @SkipNullableCheck
  public <T> T getObject(String columnLabel, Class<T> type) throws SQLException {
    throw new UnsupportedOperationException("not implemented");
  }

  @Override
  @SkipNullableCheck
  public <T> T unwrap(Class<T> iface) throws SQLException {
    throw new UnsupportedOperationException("not implemented");
  }

  @Override
  public boolean isWrapperFor(Class<?> iface) throws SQLException {
    throw new UnsupportedOperationException("not implemented");
  }

  @Override
  public int getColumnCount() throws SQLException {
    return this.resultSet.getColumnNames().length;
  }

  @Override
  public boolean isAutoIncrement(int column) throws SQLException {
    throw new UnsupportedOperationException("not implemented");
  }

  @Override
  public boolean isCaseSensitive(int column) throws SQLException {
    throw new UnsupportedOperationException("not implemented");
  }

  @Override
  public boolean isSearchable(int column) throws SQLException {
    throw new UnsupportedOperationException("not implemented");
  }

  @Override
  public boolean isCurrency(int column) throws SQLException {
    throw new UnsupportedOperationException("not implemented");
  }

  @Override
  public int isNullable(int column) throws SQLException {
    throw new UnsupportedOperationException("not implemented");
  }

  @Override
  public boolean isSigned(int column) throws SQLException {
    throw new UnsupportedOperationException("not implemented");
  }

  @Override
  public int getColumnDisplaySize(int column) throws SQLException {
    return Integer.MAX_VALUE;
  }

  @Override
  public String getColumnLabel(int column) throws SQLException {
    // TODO: should consider "AS" keyword
    return getColumnName(column);
  }

  @Override
  public String getColumnName(int column) throws SQLException {
    if (column > 0 && column <= resultSet.getColumnNames().length) {
      return resultSet.getColumnNames()[column - 1];
    }

    throw new SQLException("Index out of bound: " + column);
  }

  @Override
  public String getSchemaName(int column) throws SQLException {
    throw new UnsupportedOperationException("not implemented");
  }

  @Override
  public int getPrecision(int column) throws SQLException {
    throw new UnsupportedOperationException("not implemented");
  }

  @Override
  public int getScale(int column) throws SQLException {
    throw new UnsupportedOperationException("not implemented");
  }

  @Override
  public String getTableName(int column) throws SQLException {
    throw new UnsupportedOperationException("not implemented");
  }

  @Override
  public String getCatalogName(int column) throws SQLException {
    throw new UnsupportedOperationException("not implemented");
  }

  @Override
  public int getColumnType(int column) throws SQLException {
    throw new UnsupportedOperationException("not implemented");
  }

  @Override
  public String getColumnTypeName(int column) throws SQLException {
    throw new UnsupportedOperationException("not implemented");
  }

  @Override
  public boolean isReadOnly(int column) throws SQLException {
    throw new UnsupportedOperationException("not implemented");
  }

  @Override
  public boolean isWritable(int column) throws SQLException {
    throw new UnsupportedOperationException("not implemented");
  }

  @Override
  public boolean isDefinitelyWritable(int column) throws SQLException {
    throw new UnsupportedOperationException("not implemented");
  }

  @Override
  public String getColumnClassName(int column) throws SQLException {
    throw new UnsupportedOperationException("not implemented");
  }

<<<<<<< HEAD
  private long calculateTimezoneOffset(long timeMillis, Calendar targetCal) {
    Calendar localCal = Calendar.getInstance();
    return targetCal.getTimeZone().getOffset(timeMillis)
        - localCal.getTimeZone().getOffset(timeMillis);
  }

=======
  /**
   * Functional interface for result set value suppliers.
   *
   * @param <T> the type of value to supply
   */
>>>>>>> 6603f531
  @FunctionalInterface
  public interface ResultSetSupplier<T> {
    /**
     * Gets a result from the result set.
     *
     * @return the result value
     * @throws Exception if an error occurs
     */
    T get() throws Exception;
  }

  private <T> T wrapTypeConversion(ResultSetSupplier<T> supplier) throws SQLException {
    try {
      return supplier.get();
    } catch (Exception e) {
      throw new SQLException("Type conversion failed: " + e);
    }
  }
}<|MERGE_RESOLUTION|>--- conflicted
+++ resolved
@@ -1361,20 +1361,17 @@
     throw new UnsupportedOperationException("not implemented");
   }
 
-<<<<<<< HEAD
   private long calculateTimezoneOffset(long timeMillis, Calendar targetCal) {
     Calendar localCal = Calendar.getInstance();
     return targetCal.getTimeZone().getOffset(timeMillis)
         - localCal.getTimeZone().getOffset(timeMillis);
   }
 
-=======
   /**
    * Functional interface for result set value suppliers.
    *
    * @param <T> the type of value to supply
    */
->>>>>>> 6603f531
   @FunctionalInterface
   public interface ResultSetSupplier<T> {
     /**
