--- conflicted
+++ resolved
@@ -240,14 +240,10 @@
         )?));
         let opts_filled = SyncEngineOptsFilled {
             path: opts.path,
-<<<<<<< HEAD
             remote_url: opts.remote_url,
-            client_name: opts.client_name.unwrap_or("turso-sync-js".to_string()),
-=======
             client_name: opts
                 .client_name
                 .unwrap_or_else(|| "turso-sync-js".to_string()),
->>>>>>> 2a6c9c96
             wal_pull_batch_size: opts.wal_pull_batch_size.unwrap_or(100),
             long_poll_timeout: opts
                 .long_poll_timeout_ms
