#!/usr/bin/env tclsh

set sqlite_exec [expr {[info exists env(SQLITE_EXEC)] ? $env(SQLITE_EXEC) : "sqlite3"}]

proc evaluate_sql {sqlite_exec sql} {
    set command [list $sqlite_exec testing/testing.db $sql]
    set output [exec {*}$command]
    return $output
}

proc run_test {sqlite_exec sql expected_output} {
    set actual_output [evaluate_sql $sqlite_exec $sql]
    if {$actual_output ne $expected_output} {
        puts "Test FAILED: '$sql' returned '$actual_output'"
        exit 1
    }
}

proc do_execsql_test {test_name sql_statements expected_outputs} {
    puts "Running test: $test_name"
    set combined_sql [join $sql_statements " "]
    set combined_expected_output [join $expected_outputs "\n"]
    run_test $::sqlite_exec $combined_sql $combined_expected_output
}

do_execsql_test select-const-1 {
  SELECT 1
} {1}

do_execsql_test select-const-2 {
  SELECT 2
} {2}

do_execsql_test select-avg {
  SELECT avg(age) FROM users;
} {50.4649}

do_execsql_test select-sum {
  SELECT sum(age) FROM users;
} {504649}

do_execsql_test select-limit {
  SELECT id FROM users LIMIT 1;
} {1}

<<<<<<< HEAD
do_execsql_test select-count {
  SELECT count(id) FROM users;
} {10000}
=======
do_execsql_test select-limit-0 {
  SELECT id FROM users LIMIT 0;
} {}
>>>>>>> b7566ae7

do_execsql_test pragma-cache-size {
  PRAGMA cache_size
} {-2000}<|MERGE_RESOLUTION|>--- conflicted
+++ resolved
@@ -43,15 +43,13 @@
   SELECT id FROM users LIMIT 1;
 } {1}
 
-<<<<<<< HEAD
 do_execsql_test select-count {
   SELECT count(id) FROM users;
 } {10000}
-=======
+
 do_execsql_test select-limit-0 {
   SELECT id FROM users LIMIT 0;
 } {}
->>>>>>> b7566ae7
 
 do_execsql_test pragma-cache-size {
   PRAGMA cache_size
