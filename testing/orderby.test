--- conflicted
+++ resolved
@@ -241,7 +241,6 @@
 } {2|100
 1|200}
 
-<<<<<<< HEAD
 # Check that ORDER BY with heap-sort properly handle multiple rows with same order key + result values
 do_execsql_test_on_specific_db {:memory:} orderby_same_rows {
     CREATE TABLE t(x,y,z);
@@ -253,7 +252,7 @@
 1|2
 1|3
 1|3}
-=======
+
 # https://github.com/tursodatabase/turso/issues/3684
 do_execsql_test_on_specific_db {:memory:} orderby_alias_shadows_column {
     CREATE TABLE t(a, b);
@@ -277,5 +276,4 @@
   a JOIN b ON a.id = b.id
 ORDER BY
 value;
- }
->>>>>>> d45a8da2
+ }