--- conflicted
+++ resolved
@@ -32,13 +32,8 @@
 
 Turso Database is an in-process SQL database written in Rust, compatible with SQLite.
 
-<<<<<<< HEAD
-> **⚠️ Warning:** This software is ALPHA, only use for development, testing, and experimentation. We are working to make it production ready, but do not use it for critical data right now.
->
-=======
 > **⚠️ Warning:** This software is in BETA. It may still contain bugs and unexpected behavior. Use caution with production data and ensure you have backups.
 
->>>>>>> f21230ed
 ## Features and Roadmap
 
 * **SQLite compatibility** for SQL dialect, file formats, and the C API [see [document](COMPAT.md) for details]
